--- conflicted
+++ resolved
@@ -67,14 +67,10 @@
 	template.Resources[_bucket] = &s3.Bucket{
 		Tags: defaultTags,
 		// BucketName: ptr.String(PREFIX + "bucket" + SUFFIX), // optional; TODO: might want to fix this name to allow Pulumi destroy after stack deletion
-<<<<<<< HEAD
 		AWSCloudFormationDeletionPolicy: bucketDeletionPolicy,
-=======
-		AWSCloudFormationDeletionPolicy: "RetainExceptOnCreate",
 		VersioningConfiguration: &s3.Bucket_VersioningConfiguration{
 			Status: "Enabled",
 		},
->>>>>>> 03a6e3dd
 	}
 
 	// 2. ECS cluster
