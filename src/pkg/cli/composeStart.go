--- conflicted
+++ resolved
@@ -211,20 +211,10 @@
 	//
 	var services []*pb.Service
 	for _, svccfg := range project.Services {
-<<<<<<< HEAD
-		// Upload the build context, if any; TODO: parallelize
-		var build *pb.Build
-		if svccfg.Build != nil {
-			// Pack the build context into a tarball and upload
-			url, err := getRemoteBuildContext(ctx, client, svccfg.Name, svccfg.Build, force)
-			if err != nil {
-				return nil, err
-=======
 		var healthcheck *pb.HealthCheck
 		if svccfg.HealthCheck != nil && len(svccfg.HealthCheck.Test) > 0 && !svccfg.HealthCheck.Disable {
 			healthcheck = &pb.HealthCheck{
 				Test: svccfg.HealthCheck.Test,
->>>>>>> 58d164d3
 			}
 			if nil != svccfg.HealthCheck.Interval {
 				healthcheck.Interval = uint32(*svccfg.HealthCheck.Interval / 1e9)
@@ -237,17 +227,6 @@
 			}
 		}
 
-<<<<<<< HEAD
-		var healthcheck *pb.HealthCheck
-		if svccfg.HealthCheck != nil && len(svccfg.HealthCheck.Test) > 0 && !svccfg.HealthCheck.Disable {
-			// if svccfg.HealthCheck.Test[0] == "CMD-SHELL" && len(svccfg.HealthCheck.Test) == 2 {
-			// 	// Convert CMD_SHELL to CMD; TODO: handle shell quotes and escapes
-			// 	svccfg.HealthCheck.Test = append([]string{"CMD"}, strings.Split(svccfg.HealthCheck.Test[1], " ")...)
-			// }
-			healthcheck = &pb.HealthCheck{
-				Test: svccfg.HealthCheck.Test,
-				// TODO: add the other parameters
-=======
 		ports, err := convertPorts(svccfg.Ports)
 		if err != nil {
 			return nil, &ComposeError{err}
@@ -257,7 +236,6 @@
 			if port.Mode == pb.Mode_INGRESS && healthcheck == nil {
 				logrus.Warn("ingress port without healthcheck defaults to GET / HTTP/1.1")
 				break
->>>>>>> 58d164d3
 			}
 		}
 
