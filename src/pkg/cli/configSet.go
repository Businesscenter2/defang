--- conflicted
+++ resolved
@@ -19,9 +19,11 @@
 		return ErrDryRun
 	}
 
-<<<<<<< HEAD
-	return client.PutConfig(ctx, &defangv1.Config{Project: project, Name: name, Value: value, IsSensitive: isSensitive})
-=======
-	return client.PutConfig(ctx, &defangv1.Config{Name: name, Value: value})
->>>>>>> a25f3a79
+	sensitivity := defangv1.Sensitivity_NON_SENSITIVE
+	if isSensitive {
+		sensitivity = defangv1.Sensitivity_SENSITIVE
+	}
+
+	config := defangv1.Config{Project: project, Name: name, Value: value, Sensitivity: sensitivity}
+	return client.PutConfig(ctx, &config)
 }