--- conflicted
+++ resolved
@@ -216,12 +216,8 @@
 	return pbports, nil
 }
 
-<<<<<<< HEAD
-func uploadTarball(ctx context.Context, client client.Client, body io.Readerer, digest string) (string, error) {
-=======
-func uploadTarball(ctx context.Context, client defangv1connect.FabricControllerClient, body *bytes.Buffer, digest string) (string, error) {
->>>>>>> 58d164d3
-	// Upload the tarball to the fabric controller storage; TODO: use a streaming API
+func uploadTarball(ctx context.Context, client client.Client, body io.Reader, digest string) (string, error) {
+	// Upload the tarball to the fabric controller storage;; TODO: use a streaming API
 	ureq := &pb.UploadURLRequest{Digest: digest}
 	res, err := client.CreateUploadURL(ctx, ureq)
 	if err != nil {
