package cli

import (
	"context"
	"errors"
	"fmt"
	"os"
	"regexp"
	"strings"
	"time"

	"github.com/DefangLabs/defang/src/pkg"
	"github.com/DefangLabs/defang/src/pkg/cli/client"
	"github.com/DefangLabs/defang/src/pkg/spinner"
	"github.com/DefangLabs/defang/src/pkg/term"
	"github.com/DefangLabs/defang/src/pkg/types"
	defangv1 "github.com/DefangLabs/defang/src/protos/io/defang/v1"
	"github.com/bufbuild/connect-go"
	"github.com/muesli/termenv"
	"google.golang.org/protobuf/types/known/timestamppb"
)

const (
	ansiCyan      = "\033[36m"
	ansiReset     = "\033[0m"
	replaceString = ansiCyan + "$0" + ansiReset
	RFC3339Micro  = "2006-01-02T15:04:05.000000Z07:00" // like RFC3339Nano but with 6 digits of precision
)

var (
	colorKeyRegex = regexp.MustCompile(`"(?:\\["\\/bfnrt]|[^\x00-\x1f"\\]|\\u[0-9a-fA-F]{4})*"\s*:|[^\x00-\x20"=&?]+=`) // handles JSON, logfmt, and query params
	DoVerbose     = false
)

type ServiceStatus string

const (
	ServiceDeploymentStarting   ServiceStatus = "STARTING"
	ServiceDeploymentInProgress ServiceStatus = "IN_PROGRESS"
	ServiceStarted              ServiceStatus = "COMPLETED"
	ServiceStopping             ServiceStatus = "STOPPING"
	ServiceStopped              ServiceStatus = "STOPPED"
	ServiceDeactivating         ServiceStatus = "DEACTIVATING"
	ServiceDeprovisioning       ServiceStatus = "DEPROVISIONING"
	ServiceFailed               ServiceStatus = "FAILED"
	ServiceUnknown              ServiceStatus = "UNKNOWN"
)

type EndLogConditional struct {
	Service  string
	Host     string
	EventLog string
}

type TailDetectStopEventFunc func(services []string, host string, eventlog string) bool

type TailOptions struct {
	Services           []string
	Etag               types.ETag
	Since              time.Time
	Raw                bool
	EndEventDetectFunc TailDetectStopEventFunc
}

type P = client.Property // shorthand for tracking properties

func CreateEndLogEventDetectFunc(conditionals []EndLogConditional) TailDetectStopEventFunc {
	return func(services []string, host string, eventLog string) bool {
		for _, conditional := range conditionals {
			for _, service := range services {
				if service == "" || service == conditional.Service {
					if host == "" || host == conditional.Host {
						if strings.Contains(eventLog, conditional.EventLog) {
							return true
						}
					}
				}
			}
		}
		return false
	}
}

// ParseTimeOrDuration parses a time string or duration string (e.g. 1h30m) and returns a time.Time.
// At a minimum, this function supports RFC3339Nano, Go durations, and our own TimestampFormat (local).
func ParseTimeOrDuration(str string, now time.Time) (time.Time, error) {
	if str == "" {
		return time.Time{}, nil
	}
	if strings.ContainsAny(str, "TZ") {
		return time.Parse(time.RFC3339Nano, str)
	}
	if strings.Contains(str, ":") {
		local, err := time.ParseInLocation("15:04:05.999999", str, time.Local)
		if err != nil {
			return time.Time{}, err
		}
		// Replace the year, month, and day of t with today's date
		now := now.Local()
		sincet := time.Date(now.Year(), now.Month(), now.Day(), local.Hour(), local.Minute(), local.Second(), local.Nanosecond(), local.Location())
		if sincet.After(now) {
			sincet = sincet.AddDate(0, 0, -1) // yesterday; subtract 1 day
		}
		return sincet, nil
	}
	dur, err := time.ParseDuration(str)
	if err != nil {
		return time.Time{}, err
	}
	return now.Add(-dur), nil // - because we want to go back in time
}

type CancelError struct {
	Services []string
	Etag     string
	Last     time.Time
	error
}

func (cerr *CancelError) Error() string {
	cmd := "tail --since " + cerr.Last.UTC().Format(time.RFC3339Nano)
	if len(cerr.Services) > 0 {
		cmd += " --name " + strings.Join(cerr.Services, ",")
	}
	if cerr.Etag != "" {
		cmd += " --etag " + cerr.Etag
	}
	if DoVerbose {
		cmd += " --verbose"
	}
	return cmd
}

func (cerr *CancelError) Unwrap() error {
	return cerr.error
}

func Tail(ctx context.Context, client client.Client, params TailOptions) error {
	projectName, err := client.LoadProjectName()
	if err != nil {
		return err
	}
	term.Debug(" - Tailing logs in project", projectName)

	if len(params.Services) > 0 {
		for _, service := range params.Services {
			service = NormalizeServiceName(service)
			// Show a warning if the service doesn't exist (yet); TODO: could do fuzzy matching and suggest alternatives
			if _, err := client.GetService(ctx, &defangv1.ServiceID{Name: service}); err != nil {
				switch connect.CodeOf(err) {
				case connect.CodeNotFound:
					term.Warn(" ! Service does not exist (yet):", service)
				case connect.CodeUnknown:
					// Ignore unknown (nil) errors
				default:
					term.Warn(" !", err)
				}
			}
		}
	}

	if DoDryRun {
		return ErrDryRun
	}

	ctx, cancel := context.WithCancel(ctx)
	defer cancel()

	var since *timestamppb.Timestamp
	if params.Since.IsZero() {
		params.Since = time.Now() // this is used to continue from the last timestamp
	} else {
		since = timestamppb.New(params.Since)
	}
	serverStream, err := client.Tail(ctx, &defangv1.TailRequest{Services: params.Services, Etag: params.Etag, Since: since})
	if err != nil {
		return err
	}
	defer serverStream.Close() // this works because it takes a pointer receiver

	spin := spinner.New()
	doSpinner := !params.Raw && term.StdoutCanColor() && term.IsTerminal()

	if term.IsTerminal() && !params.Raw {
		if doSpinner {
			term.HideCursor()
			defer term.ShowCursor()
		}

		if !DoVerbose {
			// Allow the user to toggle verbose mode with the V key
			if oldState, err := term.MakeUnbuf(int(os.Stdin.Fd())); err == nil {
				defer term.Restore(int(os.Stdin.Fd()), oldState)

				term.Info(" * Press V to toggle verbose mode")
				input := term.NewNonBlockingStdin()
				defer input.Close() // abort the read loop
				go func() {
					var b [1]byte
					for {
						if _, err := input.Read(b[:]); err != nil {
							return // exit goroutine
						}
						switch b[0] {
						case 3: // Ctrl-C
							cancel() // cancel the tail context
						case 10, 13: // Enter or Return
							fmt.Println(" ") // empty line, but overwrite the spinner
						case 'v', 'V':
							verbose := !DoVerbose
							DoVerbose = verbose
							modeStr := "OFF"
							if verbose {
								modeStr = "ON"
							}
							term.Info(" * Verbose mode", modeStr)
							go client.Track("Verbose Toggled", P{"verbose", verbose})
						}
					}
				}()
			}
		}
	}

	skipDuplicate := false
	for {
		if !serverStream.Receive() {
			if errors.Is(serverStream.Err(), context.Canceled) {
				return &CancelError{Services: params.Services, Etag: params.Etag, Last: params.Since, error: serverStream.Err()}
			}

			// TODO: detect ALB timeout (504) or Fabric restart and reconnect automatically
			code := connect.CodeOf(serverStream.Err())
			// Reconnect on Error: internal: stream error: stream ID 5; INTERNAL_ERROR; received from peer
			if code == connect.CodeUnavailable || (code == connect.CodeInternal && !connect.IsWireError(serverStream.Err())) {
				term.Debug(" - Disconnected:", serverStream.Err())
				var spaces int
				if !params.Raw {
					spaces, _ = term.Warn(" ! Reconnecting...\r") // overwritten below
				}
				pkg.SleepWithContext(ctx, 1*time.Second)
				serverStream, err = client.Tail(ctx, &defangv1.TailRequest{Services: params.Services, Etag: params.Etag, Since: timestamppb.New(params.Since)})
				if err != nil {
					term.Debug(" - Reconnect failed:", err)
					return err
				}
				if !params.Raw {
					term.Warnf("%*s", spaces, "\r") // clear the "reconnecting" message
				}
				skipDuplicate = true
				continue
			}

			return serverStream.Err() // returns nil on EOF
		}
		msg := serverStream.Msg()

		// Show a spinner if we're not in raw mode and have a TTY
		if doSpinner {
			fmt.Print(spin.Next())
		}

<<<<<<< HEAD
		// HACK: skip noisy CI/CD logs (except errors)
		service := msg.Service
		isInternal := service == "cd" || service == "ci" || service == "kaniko" || service == "fabric"
		isInternal = isInternal || msg.Host == "kaniko" || msg.Host == "fabric"
		onlyErrors := !DoVerbose && isInternal
=======
		if msg == nil {
			continue
		}

>>>>>>> 386003d0
		for _, e := range msg.Entries {
			service := valueOrDefault(e.Service, msg.Service)
			host := valueOrDefault(e.Host, msg.Host)
			etag := valueOrDefault(e.Etag, msg.Etag)

			// HACK: skip noisy CI/CD logs (except errors)
			isInternal := service == "cd" || service == "ci" || service == "kaniko" || service == "fabric" || host == "kaniko" || host == "fabric"
			onlyErrors := !DoVerbose && isInternal
			if onlyErrors && !e.Stderr {
<<<<<<< HEAD
				if params.EndEventDetectFunc != nil && params.EndEventDetectFunc([]string{msg.Service}, msg.Host, e.Message) {
=======
				if params.EndEventDetectFunc != nil && params.EndEventDetectFunc(service, host, e.Message) {
>>>>>>> 386003d0
					return nil
				}
				continue
			}

			ts := e.Timestamp.AsTime()
			if skipDuplicate && ts.Equal(params.Since) {
				skipDuplicate = false
				continue
			}
			if ts.After(params.Since) {
				params.Since = ts
			}

			if params.Raw {
				if e.Stderr {
					term.Error(e.Message)
				} else {
					term.Info(e.Message)
				}
				continue
			}

			// Replace service progress messages with our own spinner
			if doSpinner && isProgressDot(e.Message) {
				continue
			}

			tsString := ts.Local().Format(RFC3339Micro)
			tsColor := termenv.ANSIBrightBlack
			if term.HasDarkBackground() {
				tsColor = termenv.ANSIWhite
			}
			if e.Stderr {
				tsColor = termenv.ANSIBrightRed
			}
			var prefixLen int
			trimmed := strings.TrimRight(e.Message, "\t\r\n ")
			for i, line := range strings.Split(trimmed, "\n") {
				if i == 0 {
					prefixLen, _ = term.Printc(tsColor, tsString, " ")
					if params.Etag == "" {
						l, _ := term.Printc(termenv.ANSIYellow, etag, " ")
						prefixLen += l
					}
<<<<<<< HEAD
					if len(params.Services) > 0 {
						l, _ := term.Print(termenv.ANSIGreen, msg.Service, " ")
=======
					if params.Service == "" {
						l, _ := term.Printc(termenv.ANSIGreen, service, " ")
>>>>>>> 386003d0
						prefixLen += l
					}
					if DoVerbose {
						l, _ := term.Printc(termenv.ANSIMagenta, host, " ")
						prefixLen += l
					}
				} else {
					term.Print(strings.Repeat(" ", prefixLen))
				}
				if term.StdoutCanColor() {
					if !strings.Contains(line, "\033[") {
						line = colorKeyRegex.ReplaceAllString(line, replaceString) // add some color
					}
					term.Reset()
				} else {
					line = term.StripAnsi(line)
				}
				term.Println(line)

				// Detect end logging event
<<<<<<< HEAD
				if params.EndEventDetectFunc != nil && params.EndEventDetectFunc([]string{msg.Service}, msg.Host, line) {
=======
				if params.EndEventDetectFunc != nil && params.EndEventDetectFunc(service, host, line) {
>>>>>>> 386003d0
					cancel()
					return nil
				}
			}
		}
	}
}

func valueOrDefault(value, def string) string {
	if value != "" {
		return value
	}
	return def
}

func isProgressDot(line string) bool {
	if line == "" || line == "." {
		return true
	}
	stripped := term.StripAnsi(line)
	return strings.TrimLeft(stripped, ".") == ""
}<|MERGE_RESOLUTION|>--- conflicted
+++ resolved
@@ -260,18 +260,10 @@
 			fmt.Print(spin.Next())
 		}
 
-<<<<<<< HEAD
-		// HACK: skip noisy CI/CD logs (except errors)
-		service := msg.Service
-		isInternal := service == "cd" || service == "ci" || service == "kaniko" || service == "fabric"
-		isInternal = isInternal || msg.Host == "kaniko" || msg.Host == "fabric"
-		onlyErrors := !DoVerbose && isInternal
-=======
 		if msg == nil {
 			continue
 		}
 
->>>>>>> 386003d0
 		for _, e := range msg.Entries {
 			service := valueOrDefault(e.Service, msg.Service)
 			host := valueOrDefault(e.Host, msg.Host)
@@ -281,11 +273,7 @@
 			isInternal := service == "cd" || service == "ci" || service == "kaniko" || service == "fabric" || host == "kaniko" || host == "fabric"
 			onlyErrors := !DoVerbose && isInternal
 			if onlyErrors && !e.Stderr {
-<<<<<<< HEAD
-				if params.EndEventDetectFunc != nil && params.EndEventDetectFunc([]string{msg.Service}, msg.Host, e.Message) {
-=======
-				if params.EndEventDetectFunc != nil && params.EndEventDetectFunc(service, host, e.Message) {
->>>>>>> 386003d0
+				if params.EndEventDetectFunc != nil && params.EndEventDetectFunc([]string{service}, host, e.Message) {
 					return nil
 				}
 				continue
@@ -331,13 +319,8 @@
 						l, _ := term.Printc(termenv.ANSIYellow, etag, " ")
 						prefixLen += l
 					}
-<<<<<<< HEAD
-					if len(params.Services) > 0 {
-						l, _ := term.Print(termenv.ANSIGreen, msg.Service, " ")
-=======
-					if params.Service == "" {
+					if len(params.Services) == 0 {
 						l, _ := term.Printc(termenv.ANSIGreen, service, " ")
->>>>>>> 386003d0
 						prefixLen += l
 					}
 					if DoVerbose {
@@ -358,11 +341,7 @@
 				term.Println(line)
 
 				// Detect end logging event
-<<<<<<< HEAD
-				if params.EndEventDetectFunc != nil && params.EndEventDetectFunc([]string{msg.Service}, msg.Host, line) {
-=======
-				if params.EndEventDetectFunc != nil && params.EndEventDetectFunc(service, host, line) {
->>>>>>> 386003d0
+				if params.EndEventDetectFunc != nil && params.EndEventDetectFunc([]string{service}, host, line) {
 					cancel()
 					return nil
 				}
