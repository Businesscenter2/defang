--- conflicted
+++ resolved
@@ -7,11 +7,7 @@
 	"encoding/json"
 	"errors"
 	"fmt"
-<<<<<<< HEAD
-=======
 	"io"
-	"log"
->>>>>>> 6aa8c755
 	"net"
 	"os"
 	"sort"
@@ -46,17 +42,17 @@
 type byocAws struct {
 	*GrpcClient
 
-<<<<<<< HEAD
-	cdTaskArn               awsecs.TaskArn
+	cdTasks                 map[string]awsecs.TaskArn
 	customDomain            string
-	shoudlDelegateSubdomain bool
 	driver                  *cfn.AwsEcs
 	privateDomain           string
 	privateLbIps            []string
 	publicNatIps            []string
+	pulumiStack             string
+	quota                   quota.Quotas
 	setupDone               bool
-	stage                   string
 	tenantID                string
+	shoudlDelegateSubdomain bool
 }
 
 type Warning string
@@ -74,18 +70,6 @@
 		buf.WriteByte('\n')
 	}
 	return buf.String()
-=======
-	cdTasks       map[string]awsecs.TaskArn
-	customDomain  string
-	driver        *cfn.AwsEcs
-	privateDomain string
-	privateLbIps  []string
-	publicNatIps  []string
-	pulumiStack   string
-	quota         quota.Quotas
-	setupDone     bool
-	tenantID      string
->>>>>>> 6aa8c755
 }
 
 var _ Client = (*byocAws)(nil)
@@ -212,27 +196,19 @@
 	if err != nil {
 		return nil, err
 	}
-
-<<<<<<< HEAD
-	resp := &v1.DeployResponse{
+	b.cdTasks[etag] = taskArn
+
+	return &v1.DeployResponse{
 		Services: serviceInfos,
 		Etag:     etag,
-	}
-	if err := b.runCdTask(ctx, "npm", "start", "up", payloadString); err != nil {
-		return resp, err
-	}
-	return resp, warnings
+	}, warnings
 }
 
 func (b byocAws) delegateSubdomain(ctx context.Context) (string, error) {
-	// Hack: call DelegateSubdomainZone with a dummy record to get the subdomain zone
-	req := &v1.DelegateSubdomainZoneRequest{NameServerRecords: []string{"dummy.record"}}
-	resp, err := b.DelegateSubdomainZone(ctx, req)
-	if err != nil {
-		return "", err
-	}
-	domain := resp.Zone
-
+	if b.customDomain == "" {
+		return "", errors.New("custom domain not set")
+	}
+	domain := b.customDomain
 	cfg, err := b.driver.LoadConfig(ctx)
 	if err != nil {
 		return "", annotateAwsError(err)
@@ -258,19 +234,12 @@
 		return "", errors.New("no NS records found for the subdomain zone")
 	}
 
-	req = &v1.DelegateSubdomainZoneRequest{NameServerRecords: nsServers}
-	resp, err = b.DelegateSubdomainZone(ctx, req)
+	req := &v1.DelegateSubdomainZoneRequest{NameServerRecords: nsServers}
+	resp, err := b.DelegateSubdomainZone(ctx, req)
 	if err != nil {
 		return "", err
 	}
-	return domain, nil
-=======
-	b.cdTasks[etag] = taskArn
-	return &v1.DeployResponse{
-		Services: serviceInfos,
-		Etag:     etag,
-	}, nil
->>>>>>> 6aa8c755
+	return resp.Zone, nil
 }
 
 func (b byocAws) GetStatus(ctx context.Context) (*v1.Status, error) {
@@ -727,7 +696,7 @@
 	return qualifiedName(fmt.Sprintf("%s.%s", tenant, name))
 }
 
-<<<<<<< HEAD
+// This functions was copied from Fabric controller and slightly modified to work with BYOC
 func (b byocAws) checkForMissingSecrets(ctx context.Context, secrets []*v1.Secret, tenantId string) (*v1.Secret, error) {
 	sorted, err := b.driver.ListSecretsByPrefix(ctx, b.tenantID)
 	if err != nil {
@@ -740,33 +709,6 @@
 		})
 		if i >= len(sorted) || sorted[i] != fqn {
 			return secret, nil // secret not found
-=======
-// This functions was copied from Fabric controller and slightly modified to work with BYOC
-func (b byocAws) checkForMissingSecrets(ctx context.Context, secrets []*v1.Secret, tenantId string) *v1.Secret {
-	if len(secrets) == 1 {
-		// Avoid fetching the list of secrets from AWS by only checking the one we need
-		fqn := newQualifiedName(tenantId, secrets[0].Source)
-		found, err := b.driver.IsValidSecret(ctx, fqn)
-		if err != nil {
-			log.Printf("error checking secret: %v\n", err) // TODO: avoid `log` in CLI
-		}
-		if !found {
-			return secrets[0]
-		}
-	} else if len(secrets) > 1 {
-		// Avoid multiple calls to AWS by sorting the list and then doing a binary search
-		sorted, err := b.driver.ListSecretsByPrefix(ctx, b.tenantID)
-		if err != nil {
-			log.Println("error listing secrets:", err) // TODO: avoid `log` in CLI
-		}
-		for _, secret := range secrets {
-			fqn := newQualifiedName(tenantId, secret.Source)
-			if i := sort.Search(len(sorted), func(i int) bool {
-				return sorted[i] >= fqn
-			}); i >= len(sorted) || sorted[i] != fqn {
-				return secret // secret not found
-			}
->>>>>>> 6aa8c755
 		}
 	}
 	return nil, nil // all secrets found (or none specified)
