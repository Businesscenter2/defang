--- conflicted
+++ resolved
@@ -62,7 +62,6 @@
 
 var _ client.Provider = (*ByocAws)(nil)
 
-<<<<<<< HEAD
 type ErrMissingAwsCreds struct {
 	err error
 }
@@ -75,25 +74,17 @@
 	return e.err
 }
 
-func NewByocProvider(ctx context.Context, grpcClient client.GrpcClient, tenantId types.TenantID) (*ByocAws, error) {
-=======
-func NewByocProvider(ctx context.Context, tenantId types.TenantID) *ByocAws {
->>>>>>> 5bad60f3
+func NewByocProvider(ctx context.Context, tenantId types.TenantID) (*ByocAws, error) {
 	b := &ByocAws{
 		driver: cfn.New(byoc.CdTaskPrefix, aws.Region("")), // default region
 	}
-<<<<<<< HEAD
-	b.ByocBaseClient = byoc.NewByocBaseClient(ctx, grpcClient, tenantId, b)
+	b.ByocBaseClient = byoc.NewByocBaseClient(ctx, tenantId, b)
 
 	_, err := b.AccountInfo(ctx)
 	if err != nil {
 		return b, ErrMissingAwsCreds{err: err}
 	}
 	return b, nil
-=======
-	b.ByocBaseClient = byoc.NewByocBaseClient(ctx, tenantId, b)
-	return b
->>>>>>> 5bad60f3
 }
 
 func (b *ByocAws) setUpCD(ctx context.Context, projectName string) (string, error) {
