package aws

import (
	"bytes"
	"context"
	"encoding/base64"
	"encoding/json"
	"errors"
	"fmt"
	"io"
	"net"
	"os"
	"sort"
	"strings"
	"sync"
	"time"

	"github.com/DefangLabs/defang/src/pkg"
	"github.com/DefangLabs/defang/src/pkg/cli/client"
	"github.com/DefangLabs/defang/src/pkg/cli/client/byoc"
	"github.com/DefangLabs/defang/src/pkg/clouds/aws"
	"github.com/DefangLabs/defang/src/pkg/clouds/aws/ecs"
	"github.com/DefangLabs/defang/src/pkg/clouds/aws/ecs/cfn"
	"github.com/DefangLabs/defang/src/pkg/http"
	"github.com/DefangLabs/defang/src/pkg/term"
	"github.com/DefangLabs/defang/src/pkg/types"
	defangv1 "github.com/DefangLabs/defang/src/protos/io/defang/v1"
	awssdk "github.com/aws/aws-sdk-go-v2/aws"
	"github.com/aws/aws-sdk-go-v2/credentials/stscreds"
	"github.com/aws/aws-sdk-go-v2/service/route53"
	r53types "github.com/aws/aws-sdk-go-v2/service/route53/types"
	"github.com/aws/aws-sdk-go-v2/service/s3"
	"github.com/aws/aws-sdk-go-v2/service/sts"
	"github.com/aws/smithy-go/ptr"
	"github.com/bufbuild/connect-go"
	"google.golang.org/protobuf/proto"
)

type ByocAws struct {
	*byoc.ByocBaseClient

	cdTasks      map[string]ecs.TaskArn
	driver       *cfn.AwsEcs
	publicNatIps []string

	ecsEventHandlers []ECSEventHandler
	handlersLock     sync.RWMutex
}

const SENSITIVE_PATH_PART = ""
const CONFIG_PATH_PART = "config"

var _ client.Client = (*ByocAws)(nil)

func NewByoc(ctx context.Context, grpcClient client.GrpcClient, tenantId types.TenantID) *ByocAws {
	b := &ByocAws{
		cdTasks: make(map[string]ecs.TaskArn),
		driver:  cfn.New(byoc.CdTaskPrefix, aws.Region("")), // default region
	}
	b.ByocBaseClient = byoc.NewByocBaseClient(ctx, grpcClient, tenantId, b)
	return b
}

func (b *ByocAws) setUp(ctx context.Context) error {
	if b.SetupDone {
		return nil
	}
	cdTaskName := byoc.CdTaskPrefix
	containers := []types.Container{
		{
			Image:     "public.ecr.aws/pulumi/pulumi-nodejs:latest",
			Name:      ecs.ContainerName,
			Cpus:      2.0,
			Memory:    2048_000_000, // 2G
			Essential: ptr.Bool(true),
			VolumesFrom: []string{
				cdTaskName,
			},
			WorkDir:    ptr.String("/app"),
			DependsOn:  map[string]types.ContainerCondition{cdTaskName: "START"},
			EntryPoint: []string{"node", "lib/index.js"},
		},
		{
			Image:     byoc.CdImage,
			Name:      cdTaskName,
			Essential: ptr.Bool(false),
			Volumes: []types.TaskVolume{
				{
					Source:   "pulumi-plugins",
					Target:   "/root/.pulumi/plugins",
					ReadOnly: true,
				},
				{
					Source:   "cd",
					Target:   "/app",
					ReadOnly: true,
				},
			},
		},
	}
	if err := b.driver.SetUp(ctx, containers); err != nil {
		return annotateAwsError(err)
	}

	if b.ProjectDomain == "" {
		domain, err := b.GetDelegateSubdomainZone(ctx)
		if err != nil {
			term.Debug("Failed to get subdomain zone:", err)
			// return err; FIXME: ignore this error for now
		} else {
			b.ProjectDomain = b.getProjectDomain(domain.Zone)
			if b.ProjectDomain != "" {
				b.ShouldDelegateSubdomain = true
			}
		}
	}

	b.SetupDone = true
	return nil
}

func (b *ByocAws) Deploy(ctx context.Context, req *defangv1.DeployRequest) (*defangv1.DeployResponse, error) {
	if err := b.setUp(ctx); err != nil {
		return nil, err
	}

	etag := pkg.RandomID()
	if len(req.Services) > b.Quota.Services {
		return nil, errors.New("maximum number of services reached")
	}
	serviceInfos := []*defangv1.ServiceInfo{}
	for _, service := range req.Services {
		serviceInfo, err := b.update(ctx, service)
		if err != nil {
			return nil, fmt.Errorf("service %q: %w", service.Name, err)
		}
		serviceInfo.Etag = etag // same etag for all services
		serviceInfos = append(serviceInfos, serviceInfo)
	}

	// Ensure all service endpoints are unique
	endpoints := make(map[string]bool)
	for _, serviceInfo := range serviceInfos {
		for _, endpoint := range serviceInfo.Endpoints {
			if endpoints[endpoint] {
				return nil, fmt.Errorf("duplicate endpoint: %s", endpoint) // CodeInvalidArgument
			}
			endpoints[endpoint] = true
		}
	}

	data, err := proto.Marshal(&defangv1.ListServicesResponse{
		Services: serviceInfos,
	})
	if err != nil {
		return nil, err
	}

	var payloadString string
	if len(data) < 1000 {
		// Small payloads can be sent as base64-encoded command-line argument
		payloadString = base64.StdEncoding.EncodeToString(data)
		// TODO: consider making this a proper Data URL: "data:application/protobuf;base64,abcd…"
	} else {
		url, err := b.driver.CreateUploadURL(ctx, etag)
		if err != nil {
			return nil, err
		}

		// Do an HTTP PUT to the generated URL
		resp, err := http.Put(ctx, url, "application/protobuf", bytes.NewReader(data))
		if err != nil {
			return nil, err
		}
		defer resp.Body.Close()
		if resp.StatusCode != 200 {
			return nil, fmt.Errorf("unexpected status code during upload: %s", resp.Status)
		}
		payloadString = http.RemoveQueryParam(url)
		// FIXME: this code path didn't work
	}

	if b.ShouldDelegateSubdomain {
		if _, err := b.delegateSubdomain(ctx); err != nil {
			return nil, err
		}
	}
	taskArn, err := b.runCdCommand(ctx, req.Mode, "up", payloadString)
	if err != nil {
		return nil, err
	}
	b.cdTasks[etag] = taskArn

	for _, si := range serviceInfos {
		if si.UseAcmeCert {
			term.Infof("To activate TLS certificate for %v, run 'defang cert gen'", si.Service.Domainname)
		}
	}

	return &defangv1.DeployResponse{
		Services: serviceInfos, // TODO: Should we use the retrieved services instead?
		Etag:     etag,
	}, nil
}

func (b *ByocAws) findZone(ctx context.Context, domain, role string) (string, error) {
	cfg, err := b.driver.LoadConfig(ctx)
	if err != nil {
		return "", annotateAwsError(err)
	}

	if role != "" {
		stsClient := sts.NewFromConfig(cfg)
		creds := stscreds.NewAssumeRoleProvider(stsClient, role)
		cfg.Credentials = awssdk.NewCredentialsCache(creds)
	}

	r53Client := route53.NewFromConfig(cfg)

	domain = strings.TrimSuffix(domain, ".")
	domain = strings.ToLower(domain)
	for {
		zoneId, err := aws.GetZoneIdFromDomain(ctx, domain, r53Client)
		if errors.Is(err, aws.ErrNoZoneFound) {
			if strings.Count(domain, ".") <= 1 {
				return "", nil
			}
			domain = domain[strings.Index(domain, ".")+1:]
			continue
		} else if err != nil {
			return "", err
		}
		return zoneId, nil
	}
}

func (b *ByocAws) delegateSubdomain(ctx context.Context) (string, error) {
	if b.ProjectDomain == "" {
		return "", errors.New("custom domain not set")
	}
	domain := b.ProjectDomain
	cfg, err := b.driver.LoadConfig(ctx)
	if err != nil {
		return "", annotateAwsError(err)
	}
	r53Client := route53.NewFromConfig(cfg)

	zoneId, err := aws.GetZoneIdFromDomain(ctx, domain, r53Client)
	if errors.Is(err, aws.ErrNoZoneFound) {
		zoneId, err = aws.CreateZone(ctx, domain, r53Client)
		if err != nil {
			return "", annotateAwsError(err)
		}
	} else if err != nil {
		return "", annotateAwsError(err)
	}

	// Get the NS records for the subdomain zone and call DelegateSubdomainZone again
	nsServers, err := aws.GetRecordsValue(ctx, zoneId, domain, r53types.RRTypeNs, r53Client)
	if err != nil {
		return "", annotateAwsError(err)
	}
	if len(nsServers) == 0 {
		return "", errors.New("no NS records found for the subdomain zone")
	}

	req := &defangv1.DelegateSubdomainZoneRequest{NameServerRecords: nsServers}
	resp, err := b.DelegateSubdomainZone(ctx, req)
	if err != nil {
		return "", err
	}
	return resp.Zone, nil
}

func (b *ByocAws) WhoAmI(ctx context.Context) (*defangv1.WhoAmIResponse, error) {
	if _, err := b.GrpcClient.WhoAmI(ctx); err != nil {
		return nil, err
	}

	// Use STS to get the account ID
	cfg, err := b.driver.LoadConfig(ctx)
	if err != nil {
		return nil, annotateAwsError(err)
	}
	identity, err := sts.NewFromConfig(cfg).GetCallerIdentity(ctx, &sts.GetCallerIdentityInput{})
	if err != nil {
		return nil, annotateAwsError(err)
	}
	return &defangv1.WhoAmIResponse{
		Tenant:  b.TenantID,
		Region:  cfg.Region,
		Account: *identity.Account,
	}, nil
}

func (*ByocAws) GetVersions(context.Context) (*defangv1.Version, error) {
	cdVersion := byoc.CdImage[strings.LastIndex(byoc.CdImage, ":")+1:]
	return &defangv1.Version{Fabric: cdVersion}, nil
}

func (b *ByocAws) GetService(ctx context.Context, s *defangv1.ServiceID) (*defangv1.ServiceInfo, error) {
	all, err := b.GetServices(ctx)
	if err != nil {
		return nil, err
	}
	for _, service := range all.Services {
		if service.Service.Name == s.Name {
			return service, nil
		}
	}
	return nil, connect.NewError(connect.CodeNotFound, fmt.Errorf("service %q not found", s.Name))
}

func (b *ByocAws) bucketName() string {
	return pkg.Getenv("DEFANG_CD_BUCKET", b.driver.BucketName)
}

func (b *ByocAws) environment() map[string]string {
	region := b.driver.Region // TODO: this should be the destination region, not the CD region; make customizable
	return map[string]string{
		// "AWS_REGION":               region.String(), should be set by ECS (because of CD task role)
		"DEFANG_PREFIX":              byoc.DefangPrefix,
		"DEFANG_DEBUG":               os.Getenv("DEFANG_DEBUG"), // TODO: use the global DoDebug flag
		"DEFANG_ORG":                 b.TenantID,
		"DOMAIN":                     b.ProjectDomain,
		"PRIVATE_DOMAIN":             b.PrivateDomain,
		"PROJECT":                    b.ProjectName, // may be empty
		"PULUMI_BACKEND_URL":         fmt.Sprintf(`s3://%s?region=%s&awssdk=v2`, b.bucketName(), region),
		"PULUMI_CONFIG_PASSPHRASE":   pkg.Getenv("PULUMI_CONFIG_PASSPHRASE", "asdf"), // TODO: make customizable
		"STACK":                      b.PulumiStack,
		"NPM_CONFIG_UPDATE_NOTIFIER": "false",
		"PULUMI_SKIP_UPDATE_CHECK":   "true",
	}
}

func (b *ByocAws) runCdCommand(ctx context.Context, mode defangv1.DeploymentMode, cmd ...string) (ecs.TaskArn, error) {
	env := b.environment()
	env["DEFANG_MODE"] = strings.ToLower(mode.String())
	if term.DoDebug() {
		debugEnv := fmt.Sprintf("AWS_REGION=%q", b.driver.Region)
		if awsProfile := os.Getenv("AWS_PROFILE"); awsProfile != "" {
			debugEnv += fmt.Sprintf(" AWS_PROFILE=%q", awsProfile)
		}
		for k, v := range env {
			debugEnv += fmt.Sprintf(" %s=%q", k, v)
		}
		term.Debug(debugEnv, "npm run dev", strings.Join(cmd, " "))
	}
	return b.driver.Run(ctx, env, cmd...)
}

func (b *ByocAws) Delete(ctx context.Context, req *defangv1.DeleteRequest) (*defangv1.DeleteResponse, error) {
	if err := b.setUp(ctx); err != nil {
		return nil, err
	}
	// FIXME: this should only delete the services that are specified in the request, not all
	taskArn, err := b.runCdCommand(ctx, defangv1.DeploymentMode_UNSPECIFIED_MODE, "up", "")
	if err != nil {
		return nil, annotateAwsError(err)
	}
	etag := ecs.GetTaskID(taskArn) // TODO: this is the CD task ID, not the etag
	b.cdTasks[etag] = taskArn
	return &defangv1.DeleteResponse{Etag: etag}, nil
}

// stackDir returns a stack-qualified path, like the Pulumi TS function `stackDir`
func (b *ByocAws) stackDir(name string) string {
	ensure(b.ProjectName != "", "ProjectName not set")
	return fmt.Sprintf("/%s/%s/%s/%s", byoc.DefangPrefix, b.ProjectName, b.PulumiStack, name) // same as shared/common.ts
}

func (b *ByocAws) GetServices(ctx context.Context) (*defangv1.ListServicesResponse, error) {
	bucketName := b.bucketName()
	if bucketName == "" {
		if err := b.driver.FillOutputs(ctx); err != nil {
			return nil, annotateAwsError(err)
		}
		bucketName = b.bucketName()
	}

	cfg, err := b.driver.LoadConfig(ctx)
	if err != nil {
		return nil, annotateAwsError(err)
	}

	s3Client := s3.NewFromConfig(cfg)
	// Path to the state file, Defined at: https://github.com/DefangLabs/defang-mvp/blob/main/pulumi/cd/byoc/aws/index.ts#L89
	ensure(b.ProjectName != "", "ProjectName not set")
	path := fmt.Sprintf("projects/%s/%s/project.pb", b.ProjectName, b.PulumiStack)

	term.Debug("Getting services from bucket:", bucketName, path)
	getObjectOutput, err := s3Client.GetObject(ctx, &s3.GetObjectInput{
		Bucket: &bucketName,
		Key:    &path,
	})
	var serviceInfos defangv1.ListServicesResponse
	if err != nil {
		if aws.IsS3NoSuchKeyError(err) {
			term.Debug("s3.GetObject:", err)
			return &serviceInfos, nil // no services yet
		}
		return nil, annotateAwsError(err)
	}
	defer getObjectOutput.Body.Close()
	pbBytes, err := io.ReadAll(getObjectOutput.Body)
	if err != nil {
		return nil, err
	}
	if err := proto.Unmarshal(pbBytes, &serviceInfos); err != nil {
		return nil, err
	}
	return &serviceInfos, nil
}

func (b *ByocAws) getConfigPathID(name string) string {
	return b.stackDir(name) // same as defang_service.ts
}

<<<<<<< HEAD
func (b *ByocAws) PutConfig(ctx context.Context, config *defangv1.Config) error {
	if !pkg.IsValidConfigName(config.Name) {
		return connect.NewError(connect.CodeInvalidArgument, fmt.Errorf("invalid secret name; must be alphanumeric or _, cannot start with a number: %q", config.Name))
	}

	describe := ""
	if config.Sensitivity == defangv1.Sensitivity_SENSITIVE {
		describe = " (sensitive)"
=======
func (b *ByocAws) PutConfig(ctx context.Context, secret *defangv1.PutConfigRequest) error {
	if !pkg.IsValidSecretName(secret.Name) {
		return connect.NewError(connect.CodeInvalidArgument, fmt.Errorf("invalid secret name; must be alphanumeric or _, cannot start with a number: %q", secret.Name))
>>>>>>> c9299e6a
	}

	term.Debugf("Putting parameter %q%s", config.Name, describe)

	err := b.driver.PutConfig(ctx, b.getConfigPathID(""), config.Name, config.Value, config.Sensitivity == defangv1.Sensitivity_SENSITIVE)

	return annotateAwsError(err)
}

func (b *ByocAws) GetConfigs(ctx context.Context, req *defangv1.GetConfigsRequest) (*defangv1.GetConfigsResponse, error) {
	paramNames := []string{}
	for _, config := range req.Configs {
		if config.Name != "" {
			if !pkg.IsValidConfigName(config.Name) {
				return nil, connect.NewError(connect.CodeInvalidArgument, fmt.Errorf("invalid config name; must be alphanumeric or _, cannot start with a number: %q", config.Name))
			}

			paramNames = append(paramNames, config.Name)
		}
	}

	rootPath := b.getConfigPathID("")
	configValue, err := b.driver.GetConfigs(ctx, rootPath, paramNames...)
	if err != nil {
		term.Errorf("error getting config: %v", err)
		return nil, annotateAwsError(err)
	}

	results := defangv1.GetConfigsResponse{}
	results.Configs = configValue.Configs
	return &results, nil
}

func (b *ByocAws) ListConfigs(ctx context.Context, req *defangv1.ListConfigsRequest) (*defangv1.ListConfigsResponse, error) {
	prefix := b.getConfigPathID("")
	term.Debugf("Listing parameters with prefix %q", prefix)
	awsConfigs, err := b.driver.ListConfigsByPrefix(ctx, prefix)
	if err != nil {
		return nil, err
	}

	configs := make([]*defangv1.ConfigKey, len(awsConfigs))
	for i, name := range awsConfigs {
		configs[i] = &defangv1.ConfigKey{Project: req.Project, Name: name}
	}

	return &defangv1.ListConfigsResponse{Configs: configs}, nil
}

func (b *ByocAws) CreateUploadURL(ctx context.Context, req *defangv1.UploadURLRequest) (*defangv1.UploadURLResponse, error) {
	if err := b.setUp(ctx); err != nil {
		return nil, err
	}

	url, err := b.driver.CreateUploadURL(ctx, req.Digest)
	if err != nil {
		return nil, err
	}
	return &defangv1.UploadURLResponse{
		Url: url,
	}, nil
}

func (b *ByocAws) Follow(ctx context.Context, req *defangv1.TailRequest) (client.ServerStream[defangv1.TailResponse], error) {
	if err := b.setUp(ctx); err != nil {
		return nil, err
	}

	etag := req.Etag
	// if etag == "" && req.Service == "cd" {
	// 	etag = awsecs.GetTaskID(b.cdTaskArn); TODO: find the last CD task
	// }
	// How to tail multiple tasks/services at once?
	//  * No Etag, no service:	tail all tasks/services
	//  * Etag, no service: 	tail all tasks/services with that Etag
	//  * No Etag, service:		tail all tasks/services with that service name
	//  * Etag, service:		tail that task/service
	var err error
	var taskArn ecs.TaskArn
	var eventStream ecs.EventStream
	if etag != "" && !pkg.IsValidRandomID(etag) {
		// Assume "etag" is a task ID
		eventStream, err = b.driver.TailTaskID(ctx, etag)
		taskArn, _ = b.driver.GetTaskArn(etag)
		term.Debugf("Tailing task %s", *taskArn)
		etag = "" // no need to filter by etag

		var cancel context.CancelCauseFunc
		ctx, cancel = context.WithCancelCause(ctx)
		go func() {
			if err := ecs.WaitForTask(ctx, taskArn, 3*time.Second); err != nil {
				time.Sleep(time.Second) // make sure we got all the logs from the task before cancelling
				cancel(err)
			}
		}()
	} else {
		// Tail CD, kaniko, and all services (this requires ProjectName to be set)
		kanikoTail := ecs.LogGroupInput{LogGroupARN: b.driver.MakeARN("logs", "log-group:"+b.stackDir("builds"))} // must match logic in ecs/common.ts
		term.Debug("Tailing kaniko logs", kanikoTail.LogGroupARN)
		servicesTail := ecs.LogGroupInput{LogGroupARN: b.driver.MakeARN("logs", "log-group:"+b.stackDir("logs"))} // must match logic in ecs/common.ts
		term.Debug("Tailing services logs", servicesTail.LogGroupARN)
		ecsTail := ecs.LogGroupInput{LogGroupARN: b.driver.MakeARN("logs", "log-group:"+b.stackDir("ecs"))} // must match logic in ecs/common.ts
		term.Debug("Tailing ecs events logs", ecsTail.LogGroupARN)
		cdTail := ecs.LogGroupInput{LogGroupARN: b.driver.LogGroupARN}
		taskArn = b.cdTasks[etag]
		if taskArn != nil {
			// If we know the CD task ARN, only tail the logstream for the CD task
			cdTail.LogStreamNames = []string{ecs.GetLogStreamForTaskID(ecs.GetTaskID(taskArn))}
		}
		term.Debug("Tailing CD logs", cdTail.LogGroupARN, cdTail.LogStreamNames)
		eventStream, err = ecs.TailLogGroups(ctx, req.Since.AsTime(), cdTail, kanikoTail, servicesTail, ecsTail)
	}
	if err != nil {
		return nil, annotateAwsError(err)
	}

	return newByocServerStream(ctx, eventStream, etag, req.GetServices(), b), nil
}

// This function was copied from Fabric controller and slightly modified to work with BYOC
func (b *ByocAws) update(ctx context.Context, service *defangv1.Service) (*defangv1.ServiceInfo, error) {
	if err := b.Quota.Validate(service); err != nil {
		return nil, err
	}

	// Check to make sure all required secrets are present in the secrets store
	missing, err := b.checkForMissingSecrets(ctx, service.Secrets)
	if err != nil {
		return nil, err
	}
	if missing != nil {
		return nil, fmt.Errorf("missing config %q", missing) // retryable CodeFailedPrecondition
	}

	ensure(b.ProjectName != "", "ProjectName not set")
	si := &defangv1.ServiceInfo{
		Service: service,
		Project: b.ProjectName,  // was: tenant
		Etag:    pkg.RandomID(), // TODO: could be hash for dedup/idempotency
	}

	hasHost := false
	hasIngress := false
	fqn := service.Name
	if service.StaticFiles == nil {
		for _, port := range service.Ports {
			hasIngress = hasIngress || port.Mode == defangv1.Mode_INGRESS
			hasHost = hasHost || port.Mode == defangv1.Mode_HOST
			si.Endpoints = append(si.Endpoints, b.getEndpoint(fqn, port))
		}
	} else {
		si.PublicFqdn = b.getPublicFqdn(fqn)
		si.Endpoints = append(si.Endpoints, si.PublicFqdn)
	}
	if hasIngress {
		si.LbIps = b.PrivateLbIps // only set LB IPs if there are ingress ports
		si.PublicFqdn = b.getPublicFqdn(fqn)
	}
	if hasHost {
		si.PrivateFqdn = b.getPrivateFqdn(fqn)
	}

	if service.Domainname != "" {
		if !hasIngress && service.StaticFiles == nil {
			return nil, errors.New("domainname requires at least one ingress port") // retryable CodeFailedPrecondition
		}
		// Do a DNS lookup for Domainname and confirm it's indeed a CNAME to the service's public FQDN
		cname, _ := net.LookupCNAME(service.Domainname)
		if strings.TrimSuffix(cname, ".") != si.PublicFqdn {
			zoneId, err := b.findZone(ctx, service.Domainname, service.DnsRole)
			if err != nil {
				return nil, err
			}
			if zoneId == "" {
				si.UseAcmeCert = true
				// TODO: We should add link to documentation on how the acme cert workflow works
				// TODO: Should we make this the default behavior or require the user to set a flag?
			} else {
				si.ZoneId = zoneId
			}
		}
	}

	si.NatIps = b.publicNatIps // TODO: even internal services use NAT now
	si.Status = "UPDATE_QUEUED"
	si.State = defangv1.ServiceState_UPDATE_QUEUED
	if si.Service.Build != nil {
		si.Status = "BUILD_QUEUED" // in SaaS, this gets overwritten by the ECS events for "kaniko"
		si.State = defangv1.ServiceState_BUILD_QUEUED
	}
	return si, nil
}

// This function was copied from Fabric controller and slightly modified to work with BYOC
func (b *ByocAws) checkForMissingSecrets(ctx context.Context, secrets []*defangv1.Secret) (*defangv1.Secret, error) {
	if len(secrets) == 0 {
		return nil, nil // no secrets to check
	}
	prefix := b.getConfigPathID("")
	sorted, err := b.driver.ListConfigsByPrefix(ctx, prefix)
	if err != nil {
		return nil, err
	}
	for _, secret := range secrets {
		fqn := b.getConfigPathID(secret.Source)
		if !searchSecret(sorted, fqn) {
			return secret, nil // secret not found
		}
	}
	return nil, nil // all secrets found
}

// This function was copied from Fabric controller
func searchSecret(sorted []qualifiedName, fqn qualifiedName) bool {
	i := sort.Search(len(sorted), func(i int) bool {
		return sorted[i] >= fqn
	})
	return i < len(sorted) && sorted[i] == fqn
}

type qualifiedName = string // legacy

// This function was copied from Fabric controller and slightly modified to work with BYOC
func (b *ByocAws) getEndpoint(fqn qualifiedName, port *defangv1.Port) string {
	if port.Mode == defangv1.Mode_HOST {
		privateFqdn := b.getPrivateFqdn(fqn)
		return fmt.Sprintf("%s:%d", privateFqdn, port.Target)
	}
	if b.ProjectDomain == "" {
		return ":443" // placeholder for the public ALB/distribution
	}
	safeFqn := byoc.DnsSafeLabel(fqn)
	return fmt.Sprintf("%s--%d.%s", safeFqn, port.Target, b.ProjectDomain)

}

// This function was copied from Fabric controller and slightly modified to work with BYOC
func (b *ByocAws) getPublicFqdn(fqn qualifiedName) string {
	if b.ProjectDomain == "" {
		return "" //b.fqdn
	}
	safeFqn := byoc.DnsSafeLabel(fqn)
	return fmt.Sprintf("%s.%s", safeFqn, b.ProjectDomain)
}

// This function was copied from Fabric controller and slightly modified to work with BYOC
func (b *ByocAws) getPrivateFqdn(fqn qualifiedName) string {
	safeFqn := byoc.DnsSafeLabel(fqn)
	return fmt.Sprintf("%s.%s", safeFqn, b.PrivateDomain) // TODO: consider merging this with ServiceDNS
}

func (b *ByocAws) getProjectDomain(zone string) string {
	if b.ProjectName == "" {
		return "" // no project name => no custom domain
	}
	projectLabel := byoc.DnsSafeLabel(b.ProjectName)
	if projectLabel == byoc.DnsSafeLabel(b.TenantID) {
		return byoc.DnsSafe(zone) // the zone will already have the tenant ID
	}
	return projectLabel + "." + byoc.DnsSafe(zone)
}

func (b *ByocAws) TearDown(ctx context.Context) error {
	return b.driver.TearDown(ctx)
}

func (b *ByocAws) BootstrapCommand(ctx context.Context, command string) (string, error) {
	if err := b.setUp(ctx); err != nil {
		return "", err
	}
	cdTaskArn, err := b.runCdCommand(ctx, defangv1.DeploymentMode_UNSPECIFIED_MODE, command)
	if err != nil || cdTaskArn == nil {
		return "", annotateAwsError(err)
	}
	return ecs.GetTaskID(cdTaskArn), nil
}

func (b *ByocAws) Destroy(ctx context.Context) (string, error) {
	return b.BootstrapCommand(ctx, "down")
}

func (b *ByocAws) DeleteConfigs(ctx context.Context, req *defangv1.DeleteConfigsRequest) error {
	rootPath := b.getConfigPathID("")
	nameList := make([]string, len(req.Configs))
	for i, config := range req.Configs {
		nameList[i] = config.Name
	}

	term.Debug("Deleting parameters", nameList)
	if err := b.driver.DeleteConfigs(ctx, rootPath, nameList...); err != nil {
		return annotateAwsError(err)
	}
	return nil
}

func (b *ByocAws) Restart(ctx context.Context, names ...string) (types.ETag, error) {
	return "", client.ErrNotImplemented("not yet implemented for BYOC; please use the AWS ECS dashboard") // FIXME: implement this for BYOC
}

func (b *ByocAws) BootstrapList(ctx context.Context) ([]string, error) {
	bucketName := b.bucketName()
	if bucketName == "" {
		if err := b.driver.FillOutputs(ctx); err != nil {
			return nil, annotateAwsError(err)
		}
		bucketName = b.bucketName()
	}

	cfg, err := b.driver.LoadConfig(ctx)
	if err != nil {
		return nil, annotateAwsError(err)
	}

	s3client := s3.NewFromConfig(cfg)
	prefix := `.pulumi/stacks/` // TODO: should we filter on `projectName`?

	term.Debug("Listing stacks in bucket:", bucketName)
	out, err := s3client.ListObjectsV2(ctx, &s3.ListObjectsV2Input{
		Bucket: &bucketName,
		Prefix: &prefix,
	})
	if err != nil {
		return nil, annotateAwsError(err)
	}
	var stacks []string
	for _, obj := range out.Contents {
		// The JSON file for an empty stack is ~600 bytes; we add a margin of 100 bytes to account for the length of the stack/project names
		if obj.Key == nil || !strings.HasSuffix(*obj.Key, ".json") || obj.Size == nil || *obj.Size < 700 {
			continue
		}
		// Cut off the prefix and the .json suffix
		stack := (*obj.Key)[len(prefix) : len(*obj.Key)-5]
		// Check the contents of the JSON file, because the size is not a reliable indicator of a valid stack
		objOutput, err := s3client.GetObject(ctx, &s3.GetObjectInput{
			Bucket: &bucketName,
			Key:    obj.Key,
		})
		if err != nil {
			term.Debugf("Failed to get Pulumi state object %q: %v", *obj.Key, err)
		} else {
			defer objOutput.Body.Close()
			var state struct {
				Version    int `json:"version"`
				Checkpoint struct {
					// Stack  string `json:"stack"` TODO: could use this instead of deriving the stack name from the key
					Latest struct {
						Resources         []struct{} `json:"resources,omitempty"`
						PendingOperations []struct {
							Resource struct {
								Urn string `json:"urn"`
							}
						} `json:"pending_operations,omitempty"`
					}
				}
			}
			if err := json.NewDecoder(objOutput.Body).Decode(&state); err != nil {
				term.Debugf("Failed to decode Pulumi state %q: %v", *obj.Key, err)
			} else if state.Version != 3 {
				term.Debug("Skipping Pulumi state with version", state.Version)
			} else if len(state.Checkpoint.Latest.PendingOperations) > 0 {
				for _, op := range state.Checkpoint.Latest.PendingOperations {
					parts := strings.Split(op.Resource.Urn, "::") // prefix::project::type::resource => urn:provider:stack::project::plugin:file:class::name
					stack += fmt.Sprintf(" (pending %q)", parts[3])
				}
			} else if len(state.Checkpoint.Latest.Resources) == 0 {
				continue // skip: no resources and no pending operations
			}
		}

		stacks = append(stacks, stack)
	}
	return stacks, nil
}

// annotateAwsError translates the AWS error to an error code the CLI client understands
func annotateAwsError(err error) error {
	if err == nil {
		return nil
	}
	if strings.Contains(err.Error(), "get credentials:") {
		return connect.NewError(connect.CodeUnauthenticated, err)
	}
	if aws.IsS3NoSuchKeyError(err) {
		return connect.NewError(connect.CodeNotFound, err)
	}
	if aws.IsParameterNotFoundError(err) {
		return connect.NewError(connect.CodeNotFound, err)
	}
	return err
}

func ensure(cond bool, msg string) {
	if !cond {
		panic(msg)
	}
}

type ECSEventHandler interface {
	HandleECSEvent(evt ecs.Event)
}

func (b *ByocAws) Subscribe(ctx context.Context, req *defangv1.SubscribeRequest) (client.ServerStream[defangv1.SubscribeResponse], error) {
	s := &byocSubscribeServerStream{
		services: req.Services,
		etag:     req.Etag,
		ctx:      ctx,

		ch: make(chan *defangv1.SubscribeResponse),
	}
	b.AddEcsEventHandler(s)
	return s, nil
}

func (b *ByocAws) HandleECSEvent(evt ecs.Event) {
	b.handlersLock.RLock()
	defer b.handlersLock.RUnlock()
	for _, handler := range b.ecsEventHandlers {
		handler.HandleECSEvent(evt)
	}
}

func (b *ByocAws) AddEcsEventHandler(handler ECSEventHandler) {
	b.handlersLock.Lock()
	defer b.handlersLock.Unlock()
	b.ecsEventHandlers = append(b.ecsEventHandlers, handler)
}<|MERGE_RESOLUTION|>--- conflicted
+++ resolved
@@ -416,8 +416,7 @@
 	return b.stackDir(name) // same as defang_service.ts
 }
 
-<<<<<<< HEAD
-func (b *ByocAws) PutConfig(ctx context.Context, config *defangv1.Config) error {
+func (b *ByocAws) PutConfig(ctx context.Context, config *defangv1.PutConfigRequest) error {
 	if !pkg.IsValidConfigName(config.Name) {
 		return connect.NewError(connect.CodeInvalidArgument, fmt.Errorf("invalid secret name; must be alphanumeric or _, cannot start with a number: %q", config.Name))
 	}
@@ -425,11 +424,6 @@
 	describe := ""
 	if config.Sensitivity == defangv1.Sensitivity_SENSITIVE {
 		describe = " (sensitive)"
-=======
-func (b *ByocAws) PutConfig(ctx context.Context, secret *defangv1.PutConfigRequest) error {
-	if !pkg.IsValidSecretName(secret.Name) {
-		return connect.NewError(connect.CodeInvalidArgument, fmt.Errorf("invalid secret name; must be alphanumeric or _, cannot start with a number: %q", secret.Name))
->>>>>>> c9299e6a
 	}
 
 	term.Debugf("Putting parameter %q%s", config.Name, describe)
