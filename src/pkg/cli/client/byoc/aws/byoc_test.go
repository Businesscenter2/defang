package aws

import (
	"bufio"
	"bytes"
	"context"
	"embed"
	"encoding/json"
	"errors"
	"io"
	"path"
	"strings"
	"sync"
	"testing"

<<<<<<< HEAD
	"github.com/DefangLabs/defang/src/pkg/cli/client"
=======
>>>>>>> 5bad60f3
	"github.com/DefangLabs/defang/src/pkg/cli/client/byoc"
	"github.com/DefangLabs/defang/src/pkg/cli/compose"
	"github.com/DefangLabs/defang/src/pkg/clouds/aws"
	"github.com/DefangLabs/defang/src/pkg/clouds/aws/ecs"
	"github.com/DefangLabs/defang/src/pkg/clouds/aws/ecs/cfn"
	"github.com/DefangLabs/defang/src/pkg/types"
	defangv1 "github.com/DefangLabs/defang/src/protos/io/defang/v1"
	composeTypes "github.com/compose-spec/compose-go/v2/types"
)

func TestDomainMultipleProjectSupport(t *testing.T) {
	port80 := &composeTypes.ServicePortConfig{Mode: compose.Mode_INGRESS, Target: 80}
	port8080 := &composeTypes.ServicePortConfig{Mode: compose.Mode_INGRESS, Target: 8080}
	hostModePort := &composeTypes.ServicePortConfig{Mode: compose.Mode_HOST, Target: 80}
	tests := []struct {
		ProjectName string
		TenantID    types.TenantID
		Fqn         string
		Port        *composeTypes.ServicePortConfig
		EndPoint    string
		PublicFqdn  string
		PrivateFqdn string
	}{
		{"tenant1", "tenant1", "web", port80, "web--80.example.com", "web.example.com", "web.tenant1.internal"},
		{"tenant1", "tenant1", "web", hostModePort, "web.tenant1.internal:80", "web.example.com", "web.tenant1.internal"},
		{"project1", "tenant1", "web", port80, "web--80.project1.example.com", "web.project1.example.com", "web.project1.internal"},
		{"Project1", "tenant1", "web", port80, "web--80.project1.example.com", "web.project1.example.com", "web.project1.internal"},
		{"project1", "tenant1", "web", hostModePort, "web.project1.internal:80", "web.project1.example.com", "web.project1.internal"},
		{"project1", "tenant1", "api", port8080, "api--8080.project1.example.com", "api.project1.example.com", "api.project1.internal"},
		{"tenant1", "tenant1", "web", port80, "web--80.example.com", "web.example.com", "web.tenant1.internal"},
		{"tenant1", "tenant1", "web", hostModePort, "web.tenant1.internal:80", "web.example.com", "web.tenant1.internal"},
		{"Project1", "tenant1", "web", port80, "web--80.project1.example.com", "web.project1.example.com", "web.project1.internal"},
		{"Tenant2", "tenant1", "web", port80, "web--80.tenant2.example.com", "web.tenant2.example.com", "web.tenant2.internal"},
		{"tenant1", "tenAnt1", "web", port80, "web--80.example.com", "web.example.com", "web.tenant1.internal"},
		{"tenant1", "tenant1", "web", port80, "web--80.example.com", "web.example.com", "web.tenant1.internal"},
	}

	for _, tt := range tests {
		t.Run(tt.ProjectName+","+string(tt.TenantID), func(t *testing.T) {
<<<<<<< HEAD
			grpcClient := &client.GrpcClient{Loader: FakeLoader{ProjectName: tt.ProjectName}}

			//like calling NewByocProvider(), but without needing real AccountInfo data
			b := &ByocAws{
				cdTasks: make(map[string]ecs.TaskArn),
				driver:  cfn.New(byoc.CdTaskPrefix, aws.Region("")), // default region
			}
			b.ByocBaseClient = byoc.NewByocBaseClient(context.Background(), *grpcClient, tt.TenantID, b)

			if _, err := b.LoadProject(context.Background()); err != nil {
				t.Fatalf("LoadProject() failed: %v", err)
			}
			b.ProjectDomain = b.getProjectDomain("example.com")
=======
			b := NewByocProvider(context.Background(), tt.TenantID)
			const delegateDomain = "example.com"
>>>>>>> 5bad60f3

			endpoint := b.getEndpoint(tt.Fqn, tt.ProjectName, delegateDomain, tt.Port)
			if endpoint != tt.EndPoint {
				t.Errorf("expected endpoint %q, got %q", tt.EndPoint, endpoint)
			}

			publicFqdn := b.getPublicFqdn(tt.ProjectName, delegateDomain, tt.Fqn)
			if publicFqdn != tt.PublicFqdn {
				t.Errorf("expected public fqdn %q, got %q", tt.PublicFqdn, publicFqdn)
			}

			privateFqdn := b.getPrivateFqdn(tt.ProjectName, tt.Fqn)
			if privateFqdn != tt.PrivateFqdn {
				t.Errorf("expected private fqdn %q, got %q", tt.PrivateFqdn, privateFqdn)
			}
		})
	}
}

type FakeLoader struct {
	ProjectName string
}

func (f FakeLoader) LoadProject(ctx context.Context) (*composeTypes.Project, error) {
	return &composeTypes.Project{Name: f.ProjectName}, nil
}

func (f FakeLoader) LoadProjectName(ctx context.Context) (string, error) {
	return f.ProjectName, nil
}

//go:embed test_ecs_events/*.json
var testDir embed.FS

//go:embed test_ecs_events/*.events
var expectedDir embed.FS

func TestSubscribe(t *testing.T) {
	t.Skip("Pending test")
	tests, err := testDir.ReadDir("test_ecs_events")
	if err != nil {
		t.Fatalf("failed to load ecs events test files: %v", err)
	}
	for _, tt := range tests {
		t.Run(tt.Name(), func(t *testing.T) {
			start := strings.LastIndex(tt.Name(), "-")
			end := strings.LastIndex(tt.Name(), ".")
			if start == -1 || end == -1 {
				t.Fatalf("cannot find etag from invalid test file name: %s", tt.Name())
			}
			name := tt.Name()[:start]
			etag := tt.Name()[start+1 : end]

			byoc := &ByocAws{}

			resp, err := byoc.Subscribe(context.Background(), &defangv1.SubscribeRequest{
				Etag:     etag,
				Services: []string{"api", "web"},
			})
			if err != nil {
				t.Fatalf("Subscribe() failed: %v", err)
			}

			var wg sync.WaitGroup
			wg.Add(1)
			go func() {
				defer wg.Done()

				filename := path.Join("test_ecs_events", name+".events")
				ef, _ := expectedDir.ReadFile(filename)
				dec := json.NewDecoder(bytes.NewReader(ef))

				for {
					if !resp.Receive() {
						if resp.Err() != nil {
							t.Errorf("Receive() failed: %v", resp.Err())
						}
						break
					}
					msg := resp.Msg()
					var expected defangv1.SubscribeResponse
					if err := dec.Decode(&expected); err == io.EOF {
						t.Errorf("unexpected message: %v", msg)
					} else if err != nil {
						t.Errorf("error unmarshaling expected ECS event: %v", err)
					} else if msg.Name != expected.Name || msg.Status != expected.Status || msg.State != expected.State {
						t.Errorf("expected message-, got+\n-%v\n+%v", &expected, msg)
					}
				}
			}()

			data, err := testDir.ReadFile(path.Join("test_ecs_events", tt.Name()))
			if err != nil {
				t.Fatalf("failed to read test file: %v", err)
			}
			lines := bufio.NewScanner(bytes.NewReader(data))
			for lines.Scan() {
				ecsEvt, err := ecs.ParseECSEvent([]byte(lines.Text()))
				if err != nil {
					t.Fatalf("error parsing ECS event: %v", err)
				}

				byoc.HandleECSEvent(ecsEvt)
			}
			resp.Close()

			wg.Wait()
		})
	}
}

<<<<<<< HEAD
func TestNewByocProvider(t *testing.T) {
	t.Run("no aws credentials", func(t *testing.T) {
		grpcClient := &client.GrpcClient{Loader: FakeLoader{ProjectName: "project1"}}
		_, err := NewByocProvider(context.Background(), *grpcClient, "tenant1")
		if err != nil {
			var credErr ErrMissingAwsCreds
			if !errors.As(err, &credErr) {
				t.Fatalf("NewByocProvider() failed: %v", err)
			}
		} else {
			t.Fatal("NewByocProvider() failed: expected MissingAwsCreds error but didn't get one")
=======
func TestGetCDImageTag(t *testing.T) {
	ctx := context.Background()
	b := NewByocProvider(ctx, "tenant1")

	t.Run("no project should use latest", func(t *testing.T) {
		const expected = byoc.CdLatestImageTag
		tag, err := b.getCdImageTag(ctx, "")
		if err != nil {
			t.Fatalf("getCdImageTag() failed: %v", err)
		}
		if tag != expected {
			t.Errorf("expected tag %q, got %q", expected, tag)
		}
	})

	t.Run("can be overridden by DEFANG_CD_IMAGE", func(t *testing.T) {
		const expected = "abc"
		t.Setenv("DEFANG_CD_IMAGE", "defanglabs/cd:"+expected)

		tag, err := b.getCdImageTag(ctx, "")
		if err != nil {
			t.Fatalf("getCdImageTag() failed: %v", err)
		}
		if tag != expected {
			t.Errorf("expected tag %q, got %q", expected, tag)
>>>>>>> 5bad60f3
		}
	})
}<|MERGE_RESOLUTION|>--- conflicted
+++ resolved
@@ -13,10 +13,8 @@
 	"sync"
 	"testing"
 
-<<<<<<< HEAD
+
 	"github.com/DefangLabs/defang/src/pkg/cli/client"
-=======
->>>>>>> 5bad60f3
 	"github.com/DefangLabs/defang/src/pkg/cli/client/byoc"
 	"github.com/DefangLabs/defang/src/pkg/cli/compose"
 	"github.com/DefangLabs/defang/src/pkg/clouds/aws"
@@ -56,24 +54,14 @@
 
 	for _, tt := range tests {
 		t.Run(tt.ProjectName+","+string(tt.TenantID), func(t *testing.T) {
-<<<<<<< HEAD
-			grpcClient := &client.GrpcClient{Loader: FakeLoader{ProjectName: tt.ProjectName}}
-
 			//like calling NewByocProvider(), but without needing real AccountInfo data
 			b := &ByocAws{
 				cdTasks: make(map[string]ecs.TaskArn),
 				driver:  cfn.New(byoc.CdTaskPrefix, aws.Region("")), // default region
 			}
-			b.ByocBaseClient = byoc.NewByocBaseClient(context.Background(), *grpcClient, tt.TenantID, b)
-
-			if _, err := b.LoadProject(context.Background()); err != nil {
-				t.Fatalf("LoadProject() failed: %v", err)
-			}
-			b.ProjectDomain = b.getProjectDomain("example.com")
-=======
-			b := NewByocProvider(context.Background(), tt.TenantID)
+			b.ByocBaseClient = byoc.NewByocBaseClient(context.Background(), tt.TenantID, b)
+      
 			const delegateDomain = "example.com"
->>>>>>> 5bad60f3
 
 			endpoint := b.getEndpoint(tt.Fqn, tt.ProjectName, delegateDomain, tt.Port)
 			if endpoint != tt.EndPoint {
@@ -185,11 +173,9 @@
 	}
 }
 
-<<<<<<< HEAD
 func TestNewByocProvider(t *testing.T) {
 	t.Run("no aws credentials", func(t *testing.T) {
-		grpcClient := &client.GrpcClient{Loader: FakeLoader{ProjectName: "project1"}}
-		_, err := NewByocProvider(context.Background(), *grpcClient, "tenant1")
+		_, err := NewByocProvider(context.Background(), "tenant1")
 		if err != nil {
 			var credErr ErrMissingAwsCreds
 			if !errors.As(err, &credErr) {
@@ -197,10 +183,19 @@
 			}
 		} else {
 			t.Fatal("NewByocProvider() failed: expected MissingAwsCreds error but didn't get one")
-=======
+    }
+  }
+}
+
 func TestGetCDImageTag(t *testing.T) {
 	ctx := context.Background()
-	b := NewByocProvider(ctx, "tenant1")
+  
+  //like calling NewByocProvider(), but without needing real AccountInfo data
+  b := &ByocAws{
+    cdTasks: make(map[string]ecs.TaskArn),
+    driver:  cfn.New(byoc.CdTaskPrefix, aws.Region("")), // default region
+  }
+  b.ByocBaseClient = byoc.NewByocBaseClient(context.Background(), "tenant1", b)
 
 	t.Run("no project should use latest", func(t *testing.T) {
 		const expected = byoc.CdLatestImageTag
@@ -223,7 +218,6 @@
 		}
 		if tag != expected {
 			t.Errorf("expected tag %q, got %q", expected, tag)
->>>>>>> 5bad60f3
 		}
 	})
 }