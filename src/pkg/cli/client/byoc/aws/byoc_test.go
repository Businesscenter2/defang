package aws

import (
	"bufio"
	"bytes"
	"context"
<<<<<<< HEAD
	"regexp"
=======
	"embed"
	"encoding/json"
	"io"
	"path"
	"strings"
	"sync"
>>>>>>> b8d5e38c
	"testing"

	"github.com/DefangLabs/defang/src/pkg/cli/client"
	"github.com/DefangLabs/defang/src/pkg/clouds/aws/ecs"
	"github.com/DefangLabs/defang/src/pkg/types"
	defangv1 "github.com/DefangLabs/defang/src/protos/io/defang/v1"
	compose "github.com/compose-spec/compose-go/v2/types"
)

func TestDomainMultipleProjectSupport(t *testing.T) {
	port80 := &defangv1.Port{Mode: defangv1.Mode_INGRESS, Target: 80}
	port8080 := &defangv1.Port{Mode: defangv1.Mode_INGRESS, Target: 8080}
	hostModePort := &defangv1.Port{Mode: defangv1.Mode_HOST, Target: 80}
	tests := []struct {
		ProjectName string
		TenantID    types.TenantID
		Fqn         string
		Port        *defangv1.Port
		EndPoint    string
		PublicFqdn  string
		PrivateFqdn string
	}{
		{"tenant1", "tenant1", "web", port80, `web--80\.[0-9a-z]{12}\.example\.com`, `web\.[0-9a-z]{12}\.example\.com`, "web.tenant1.internal"},
		{"tenant1", "tenant1", "web", hostModePort, `web\.tenant1.internal:80`, `web.[0-9a-z]{12}.example\.com`, "web.tenant1.internal"},
		{"project1", "tenant1", "web", port80, `web--80\.[0-9a-z]{12}\.example\.com`, `web\.[0-9a-z]{12}\.example\.com`, "web.project1.internal"},
		{"Project1", "tenant1", "web", port80, `web--80\.[0-9a-z]{12}\.example\.com`, `web\.[0-9a-z]{12}\.example\.com`, "web.project1.internal"},
		{"project1", "tenant1", "web", hostModePort, `web\.project1\.internal:80`, `web\.[0-9a-z]{12}\.example\.com`, "web.project1.internal"},
		{"project1", "tenant1", "api", port8080, `api--8080\.[0-9a-z]{12}\.example\.com`, `api\.[0-9a-z]{12}\.example\.com`, "api.project1.internal"},
		{"tenant1", "tenant1", "web", port80, `web--80\.[0-9a-z]{12}\.example\.com`, `web\.[0-9a-z]{12}\.example\.com`, "web.tenant1.internal"},
		{"tenant1", "tenant1", "web", hostModePort, `web\.tenant1\.internal:80`, `web\.[0-9a-z]{12}\.example\.com`, "web.tenant1.internal"},
		{"Project1", "tenant1", "web", port80, `web--80\.[0-9a-z]{12}\.example\.com`, `web\.[0-9a-z]{12}\.example\.com`, "web.project1.internal"},
		{"Tenant2", "tenant1", "web", port80, `web--80\.[0-9a-z]{12}\.example\.com`, `web\.[0-9a-z]{12}\.example\.com`, "web.tenant2.internal"},
		{"tenant1", "tenAnt1", "web", port80, `web--80\.[0-9a-z]{12}\.example\.com`, `web\.[0-9a-z]{12}\.example\.com`, "web.tenant1.internal"},
	}

	for _, tt := range tests {
		t.Run(tt.ProjectName+","+string(tt.TenantID), func(t *testing.T) {
			grpcClient := &client.GrpcClient{Loader: FakeLoader{ProjectName: tt.ProjectName}}
			b := NewByoc(context.Background(), *grpcClient, tt.TenantID)
			if _, err := b.LoadProject(context.Background()); err != nil {
				t.Fatalf("LoadProject() failed: %v", err)
			}
			b.ProjectDomain = b.getProjectDomain("123456789012", "example.com")

			endpoint := b.getEndpoint(tt.Fqn, tt.Port)
			if !regexp.MustCompile(tt.EndPoint).MatchString(endpoint) {
				t.Errorf("expected endpoint %q, got %q", tt.EndPoint, endpoint)
			}

			publicFqdn := b.getPublicFqdn(tt.Fqn)
			if !regexp.MustCompile(tt.PublicFqdn).MatchString(publicFqdn) {
				t.Errorf("expected public fqdn %q, got %q", tt.PublicFqdn, publicFqdn)
			}

			privateFqdn := b.getPrivateFqdn(tt.Fqn)
			if privateFqdn != tt.PrivateFqdn {
				t.Errorf("expected private fqdn %q, got %q", tt.PrivateFqdn, privateFqdn)
			}
		})
	}
}

type FakeLoader struct {
	ProjectName string
}

func (f FakeLoader) LoadProject(ctx context.Context) (*compose.Project, error) {
	return &compose.Project{Name: f.ProjectName}, nil
}

func (f FakeLoader) LoadProjectName(ctx context.Context) (string, error) {
	return f.ProjectName, nil
}

//go:embed test_ecs_events/*.json
var testDir embed.FS

//go:embed test_ecs_events/*.events
var expectedDir embed.FS

func TestSubscribe(t *testing.T) {
	t.Skip("Pending test")
	tests, err := testDir.ReadDir("test_ecs_events")
	if err != nil {
		t.Fatalf("failed to load ecs events test files: %v", err)
	}
	for _, tt := range tests {
		t.Run(tt.Name(), func(t *testing.T) {
			start := strings.LastIndex(tt.Name(), "-")
			end := strings.LastIndex(tt.Name(), ".")
			if start == -1 || end == -1 {
				t.Fatalf("cannot find etag from invalid test file name: %s", tt.Name())
			}
			name := tt.Name()[:start]
			etag := tt.Name()[start+1 : end]

			byoc := &ByocAws{}

			resp, err := byoc.Subscribe(context.Background(), &defangv1.SubscribeRequest{
				Etag:     etag,
				Services: []string{"api", "web"},
			})
			if err != nil {
				t.Fatalf("Subscribe() failed: %v", err)
			}

			var wg sync.WaitGroup
			wg.Add(1)
			go func() {
				defer wg.Done()

				filename := path.Join("test_ecs_events", name+".events")
				ef, _ := expectedDir.ReadFile(filename)
				dec := json.NewDecoder(bytes.NewReader(ef))

				for {
					if !resp.Receive() {
						if resp.Err() != nil {
							t.Errorf("Receive() failed: %v", resp.Err())
						}
						break
					}
					msg := resp.Msg()
					var expected defangv1.SubscribeResponse
					if err := dec.Decode(&expected); err == io.EOF {
						t.Errorf("unexpected message: %v", msg)
					} else if err != nil {
						t.Errorf("error unmarshaling expected ECS event: %v", err)
					} else if msg.Name != expected.Name || msg.Status != expected.Status || msg.State != expected.State {
						t.Errorf("expected message-, got+\n-%v\n+%v", &expected, msg)
					}
				}
			}()

			data, err := testDir.ReadFile(path.Join("test_ecs_events", tt.Name()))
			if err != nil {
				t.Fatalf("failed to read test file: %v", err)
			}
			lines := bufio.NewScanner(bytes.NewReader(data))
			for lines.Scan() {
				ecsEvt, err := ecs.ParseECSEvent([]byte(lines.Text()))
				if err != nil {
					t.Fatalf("error parsing ECS event: %v", err)
				}

				byoc.HandleECSEvent(ecsEvt)
			}
			resp.Close()

			wg.Wait()
		})
	}
}<|MERGE_RESOLUTION|>--- conflicted
+++ resolved
@@ -4,16 +4,13 @@
 	"bufio"
 	"bytes"
 	"context"
-<<<<<<< HEAD
-	"regexp"
-=======
 	"embed"
 	"encoding/json"
 	"io"
 	"path"
+	"regexp"
 	"strings"
 	"sync"
->>>>>>> b8d5e38c
 	"testing"
 
 	"github.com/DefangLabs/defang/src/pkg/cli/client"
