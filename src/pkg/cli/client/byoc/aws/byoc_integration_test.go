--- conflicted
+++ resolved
@@ -89,13 +89,8 @@
 func TestPutConfig(t *testing.T) {
 	const secretName = "hello"
 
-<<<<<<< HEAD
-	b := NewByoc(ctx, client.GrpcClient{}, "TestPutConfig")
-	b.PulumiProject = "byoc_integration_test"
-=======
 	b := NewByoc(ctx, client.GrpcClient{}, "TestPutSecret")
 	b.ProjectName = "byoc_integration_test"
->>>>>>> b8d5e38c
 
 	t.Run("delete non-existent", func(t *testing.T) {
 		err := b.DeleteConfigs(context.Background(), &defangv1.Configs{Names: []string{secretName}})
@@ -130,13 +125,8 @@
 			b.DeleteConfigs(context.Background(), &defangv1.Configs{Names: []string{secretName}})
 		})
 		// Check that the secret is in the list
-<<<<<<< HEAD
-		prefix := "/Defang/" + b.PulumiProject + "/beta/"
-		secrets, err := b.driver.ListConfigByPrefix(context.Background(), prefix)
-=======
 		prefix := "/Defang/" + b.ProjectName + "/beta/"
 		secrets, err := b.driver.ListSecretsByPrefix(context.Background(), prefix)
->>>>>>> b8d5e38c
 		if err != nil {
 			t.Fatalf("unexpected error: %v", err)
 		}
