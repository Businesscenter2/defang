package github

import (
	"context"
	"fmt"
	"html/template"
	"net/http"
	"net/http/httptest"
	"net/url"
	"strings"

	"github.com/google/uuid"
)

const (
	authTemplateString = `<!DOCTYPE html>
<html>
	<head>
		<title>Defang | Authentication Status</title>
		<style>
			body {
				font-family: 'Exo', sans-serif;
				background: linear-gradient(to right, #1e3c72, #2a5298);
				color: white;
				display: flex;
				justify-content: center;
				align-items: center;
				height: 100vh;
				margin: 0;
			}
			.container {
				text-align: center;
			}
			.status-message {
				font-size: 2em;
				margin-bottom: 1em;
			}
			.close-link {
				font-size: 1em;
				cursor: pointer;
			}
		</style>
	</head>
	<body>
		<div class="container">
			<h1>Welcome to Defang</h1>
			<p class="status-message">{{.StatusMessage}}</p>
			<p class="close-link" onclick="window.close()">You can close this window.</p>
		</div>
	</body>
</html>`
)

var (
	authTemplate = template.Must(template.New("auth").Parse(authTemplateString))
)

func StartAuthCodeFlow(ctx context.Context, clientId string) (string, error) {
	// Generate random state
	state := uuid.NewString()

	// Create a channel to wait for the server to finish
	ch := make(chan string)

	var authorizeUrl string
	handler := http.HandlerFunc(func(w http.ResponseWriter, r *http.Request) {
		if r.URL.Path == "/" {
			http.Redirect(w, r, authorizeUrl, http.StatusFound)
			return
		}
		if r.URL.Path != "/auth" {
			http.NotFound(w, r)
			return
		}
		defer close(ch)
		query := r.URL.Query()
		if query.Get("state") != state {
			http.Error(w, "invalid state", http.StatusBadRequest)
			return
		}
		msg := "Authentication successful"
		if query.Get("error") != "" {
			msg = "Authentication failed: " + query.Get("error_description")
		}
		ch <- query.Get("code")
		authTemplate.Execute(w, struct{ StatusMessage string }{msg})
	})

	server := httptest.NewServer(handler)
	defer server.Close()

	values := url.Values{
		"client_id":    {clientId},
		"state":        {state},
		"redirect_uri": {server.URL + "/auth"},
<<<<<<< HEAD
		"scope":        {"read:org,user:email"}, // required for membership check
=======
		"scope":        {"read:org user:email"}, // required for membership check; space-delimited
>>>>>>> d33c85c0
		// "login":     {";TODO: from state file"},
	}
	authorizeUrl = "https://github.com/login/oauth/authorize?" + values.Encode()

	n, _ := fmt.Printf("Please visit %s and log in. (Right click to open)\r", server.URL)
	defer fmt.Print(strings.Repeat(" ", n), "\r")

	select {
	case <-ctx.Done():
		return "", ctx.Err()
	case code := <-ch:
		return code, nil
	}
}<|MERGE_RESOLUTION|>--- conflicted
+++ resolved
@@ -93,11 +93,7 @@
 		"client_id":    {clientId},
 		"state":        {state},
 		"redirect_uri": {server.URL + "/auth"},
-<<<<<<< HEAD
-		"scope":        {"read:org,user:email"}, // required for membership check
-=======
 		"scope":        {"read:org user:email"}, // required for membership check; space-delimited
->>>>>>> d33c85c0
 		// "login":     {";TODO: from state file"},
 	}
 	authorizeUrl = "https://github.com/login/oauth/authorize?" + values.Encode()
