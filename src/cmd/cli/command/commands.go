package command

import (
	"context"
	"errors"
	"fmt"
	"io"
	"math/rand"
	"os"
	"os/exec"
	"regexp"
	"strings"
	"time"

	"github.com/AlecAivazis/survey/v2"
	"github.com/aws/smithy-go"
	"github.com/bufbuild/connect-go"
	composeTypes "github.com/compose-spec/compose-go/v2/types"
	"github.com/defang-io/defang/src/pkg"
	"github.com/defang-io/defang/src/pkg/cli"
	cliClient "github.com/defang-io/defang/src/pkg/cli/client"
	"github.com/defang-io/defang/src/pkg/scope"
	"github.com/defang-io/defang/src/pkg/term"
	"github.com/defang-io/defang/src/pkg/types"
	defangv1 "github.com/defang-io/defang/src/protos/io/defang/v1"
	"github.com/spf13/cobra"
	"golang.org/x/mod/semver"
)

const DEFANG_PORTAL_HOST = "portal.defang.dev"
const SERVICE_PORTAL_URL = "https://" + DEFANG_PORTAL_HOST + "/service"

const authNeeded = "auth-needed"       // annotation to indicate that a command needs authorization
const projectNeeded = "project-needed" // annotation to indicate that a command needs compose project exist in the current directory
var authNeededAnnotation = map[string]string{authNeeded: ""}
var projectNeededAnnotation = map[string]string{projectNeeded: ""}
var authAndProjectNeededAnnotation = map[string]string{authNeeded: "", projectNeeded: ""}

// GLOBALS
var (
	client         cliClient.Client
	cluster        string
	colorMode      = ColorAuto
	gitHubClientId = pkg.Getenv("DEFANG_CLIENT_ID", "7b41848ca116eac4b125") // GitHub OAuth app
	hasTty         = term.IsTerminal && !pkg.GetenvBool("CI")
	nonInteractive = !hasTty
	project        *composeTypes.Project
	provider       = cliClient.Provider(pkg.Getenv("DEFANG_PROVIDER", "auto"))
)

func Execute(ctx context.Context) error {
	if err := RootCmd.ExecuteContext(ctx); err != nil {
		if !errors.Is(err, context.Canceled) {
			term.Error("Error:", err)
		}

		var derr *cli.ComposeError
		if errors.As(err, &derr) {
			compose := "compose"
			fileFlag := composeCmd.Flag("file")
			if fileFlag.Changed {
				compose += " -f " + fileFlag.Value.String()
			}
			printDefangHint("Fix the error and try again. To validate the compose file, use:", compose+" config")
		}

		if strings.Contains(err.Error(), "secret") {
			printDefangHint("To manage service secrets, use:", "secret")
		}

		var cerr *cli.CancelError
		if errors.As(err, &cerr) {
			printDefangHint("Detached. The process will keep running.\nTo continue the logs from where you left off, do:", cerr.Error())
		}

		code := connect.CodeOf(err)
		if code == connect.CodeUnauthenticated {
			// All AWS errors are wrapped in OperationError
			var oe *smithy.OperationError
			if errors.As(err, &oe) {
				fmt.Println("Could not authenticate to the AWS service. Please check your aws credentials and try again.")
			} else {
				printDefangHint("Please use the following command to log in:", "login")
			}
		}
		if code == connect.CodeFailedPrecondition && (strings.Contains(err.Error(), "EULA") || strings.Contains(err.Error(), "terms")) {
			printDefangHint("Please use the following command to see the Defang terms of service:", "terms")
		}

		return ExitCode(code)
	}

	if hasTty && term.HadWarnings {
		term.Println(term.Nop, "For help with warnings, check our FAQ at https://docs.defang.io/docs/faq")
	}

	if hasTty && !pkg.GetenvBool("DEFANG_HIDE_UPDATE") && rand.Intn(10) == 0 {
		if ver, err := GetLatestVersion(ctx); err == nil && semver.Compare(GetCurrentVersion(RootCmd.Version), ver) < 0 {
			term.Debug("Latest Version:", ver, "Current Version:", GetCurrentVersion(RootCmd.Version))
			term.Println(term.Nop, "A newer version of the CLI is available at https://github.com/defang-io/defang/releases/latest")
			if rand.Intn(10) == 0 && !pkg.GetenvBool("DEFANG_HIDE_HINTS") {
				fmt.Println("To silence these notices, do: export DEFANG_HIDE_UPDATE=1")
			}
		}
	}

	return nil
}

func SetupCommands(version string) {
	defangFabric := pkg.Getenv("DEFANG_FABRIC", cli.DefaultCluster)
<<<<<<< HEAD
	defangProvider := cliClient.Provider(pkg.Getenv("DEFANG_PROVIDER", "auto"))

	colorMode := ColorAuto
	rootCmd.PersistentFlags().Var(&colorMode, "color", `Colorize output; "auto", "always" or "never"`)
	rootCmd.PersistentFlags().StringVarP(&cluster, "cluster", "s", defangFabric, "Defang cluster to connect to")
	rootCmd.PersistentFlags().VarP(&defangProvider, "provider", "P", `Cloud provider to use; use "aws or do" for bring-your-own-cloud`)
	rootCmd.PersistentFlags().BoolVarP(&cli.DoVerbose, "verbose", "v", false, "Verbose logging")
	rootCmd.PersistentFlags().BoolVar(&cli.DoDebug, "debug", false, "Debug logging for troubleshooting the CLI")
	rootCmd.PersistentFlags().BoolVar(&cli.DoDryRun, "dry-run", false, "Dry run (don't actually change anything)")
	rootCmd.PersistentFlags().BoolP("non-interactive", "T", !hasTty, "Disable interactive prompts / no TTY")
	rootCmd.PersistentFlags().StringP("cwd", "C", "", "Change directory before running the command")
	rootCmd.PersistentFlags().StringP("file", "f", "*compose.y*ml", `Compose file path`)
	rootCmd.MarkPersistentFlagFilename("file", "yml", "yaml")
=======

	RootCmd.Version = version
	RootCmd.PersistentFlags().Var(&colorMode, "color", `colorize output; "auto", "always" or "never"`)
	RootCmd.PersistentFlags().StringVarP(&cluster, "cluster", "s", defangFabric, "Defang cluster to connect to")
	RootCmd.PersistentFlags().VarP(&provider, "provider", "P", `cloud provider to use; use "aws" for bring-your-own-cloud`)
	RootCmd.PersistentFlags().BoolVarP(&cli.DoVerbose, "verbose", "v", false, "verbose logging") // backwards compat: only used by tail
	RootCmd.PersistentFlags().BoolVar(&term.DoDebug, "debug", false, "debug logging for troubleshooting the CLI")
	RootCmd.PersistentFlags().BoolVar(&cli.DoDryRun, "dry-run", false, "dry run (don't actually change anything)")
	RootCmd.PersistentFlags().BoolVarP(&nonInteractive, "non-interactive", "T", !hasTty, "disable interactive prompts / no TTY")
	RootCmd.PersistentFlags().StringP("cwd", "C", "", "change directory before running the command")
	RootCmd.MarkPersistentFlagDirname("cwd")
	RootCmd.PersistentFlags().StringP("file", "f", "", `compose file path`)
	RootCmd.MarkPersistentFlagFilename("file", "yml", "yaml")
>>>>>>> 32d4af06

	// Bootstrap command
	RootCmd.AddCommand(bootstrapCmd)
	bootstrapCmd.AddCommand(bootstrapDestroyCmd)
	bootstrapCmd.AddCommand(bootstrapDownCmd)
	bootstrapCmd.AddCommand(bootstrapRefreshCmd)
	bootstrapCmd.AddCommand(bootstrapTearDownCmd)
	bootstrapCmd.AddCommand(bootstrapListCmd)
	bootstrapCmd.AddCommand(bootstrapCancelCmd)

	// Eula command
	tosCmd.Flags().Bool("agree-tos", false, "Agree to the Defang terms of service")
	RootCmd.AddCommand(tosCmd)

	// Token command
	tokenCmd.Flags().Duration("expires", 24*time.Hour, "Validity duration of the token")
	tokenCmd.Flags().String("scope", "", fmt.Sprintf("Scope of the token; one of %v (required)", scope.All()))
	tokenCmd.MarkFlagRequired("scope")
	RootCmd.AddCommand(tokenCmd)

	// Login Command
	// loginCmd.Flags().Bool("skip-prompt", false, "Skip the login prompt if already logged in"); TODO: Implement this
	RootCmd.AddCommand(loginCmd)

	// Whoami Command
	RootCmd.AddCommand(whoamiCmd)

	// Logout Command
	RootCmd.AddCommand(logoutCmd)

	// Generate Command
	//generateCmd.Flags().StringP("name", "n", "service1", "Name of the service")
	RootCmd.AddCommand(generateCmd)

	// Get Services Command
	getServicesCmd.Flags().BoolP("long", "l", false, "Show more details")
	RootCmd.AddCommand(getServicesCmd)

	// Get Status Command
	RootCmd.AddCommand(getVersionCmd)

	// Secrets Command
	secretsSetCmd.Flags().BoolP("name", "n", false, "Name of the secret (backwards compat)")
	secretsSetCmd.Flags().MarkHidden("name")
	secretsCmd.AddCommand(secretsSetCmd)

	secretsDeleteCmd.Flags().BoolP("name", "n", false, "Name of the secret(s) (backwards compat)")
	secretsDeleteCmd.Flags().MarkHidden("name")
	secretsCmd.AddCommand(secretsDeleteCmd)

	secretsCmd.AddCommand(secretsListCmd)

	RootCmd.AddCommand(secretsCmd)
	RootCmd.AddCommand(restartCmd)

	// Compose Command
	// composeCmd.Flags().Bool("compatibility", false, "Run compose in backward compatibility mode"); TODO: Implement compose option
	// composeCmd.Flags().String("env-file", "", "Specify an alternate environment file."); TODO: Implement compose option
	// composeCmd.Flags().Int("parallel", -1, "Control max parallelism, -1 for unlimited (default -1)"); TODO: Implement compose option
	// composeCmd.Flags().String("profile", "", "Specify a profile to enable"); TODO: Implement compose option
	// composeCmd.Flags().String("project-directory", "", "Specify an alternate working directory"); TODO: Implement compose option
	// composeCmd.Flags().StringP("project", "p", "", "Compose project name"); TODO: Implement compose option
	composeUpCmd.Flags().Bool("tail", false, "Tail the service logs after updating") // obsolete, but keep for backwards compatibility
	composeUpCmd.Flags().MarkHidden("tail")
	composeUpCmd.Flags().Bool("force", false, "Force a build of the image even if nothing has changed")
	composeUpCmd.Flags().BoolP("detach", "d", false, "Run in detached mode")
	composeCmd.AddCommand(composeUpCmd)
	composeCmd.AddCommand(composeConfigCmd)
	composeDownCmd.Flags().Bool("tail", false, "Tail the service logs after deleting") // obsolete, but keep for backwards compatibility
	composeDownCmd.Flags().BoolP("detach", "d", false, "Run in detached mode")
	composeDownCmd.Flags().MarkHidden("tail")
	composeCmd.AddCommand(composeDownCmd)
	composeStartCmd.Flags().Bool("force", false, "Force a build of the image even if nothing has changed")
	composeCmd.AddCommand(composeStartCmd)
	RootCmd.AddCommand(composeCmd)
	composeCmd.AddCommand(composeRestartCmd)
	composeCmd.AddCommand(composeStopCmd)

	// Tail Command
	tailCmd.Flags().StringP("name", "n", "", "Name of the service")
	tailCmd.Flags().String("etag", "", "ETag or deployment ID of the service")
	tailCmd.Flags().BoolP("raw", "r", false, "Show raw (unparsed) logs")
	tailCmd.Flags().String("since", "5s", "Show logs since duration/time")
	RootCmd.AddCommand(tailCmd)

	// Delete Command
	deleteCmd.Flags().BoolP("name", "n", false, "Name of the service(s) (backwards compat)")
	deleteCmd.Flags().MarkHidden("name")
	deleteCmd.Flags().Bool("tail", false, "Tail the service logs after deleting")
	RootCmd.AddCommand(deleteCmd)

	// Send Command
	sendCmd.Flags().StringP("subject", "n", "", "Subject to send the message to (required)")
	sendCmd.Flags().StringP("type", "t", "", "Type of message to send (required)")
	sendCmd.Flags().String("id", "", "ID of the message")
	sendCmd.Flags().StringP("data", "d", "", "String data to send")
	sendCmd.Flags().StringP("content-type", "c", "", "Content-Type of the data")
	sendCmd.MarkFlagRequired("subject")
	sendCmd.MarkFlagRequired("type")
	RootCmd.AddCommand(sendCmd)

	// Cert management
	// TODO: Add list, renew etc.
	certCmd.AddCommand(certGenerateCmd)
	RootCmd.AddCommand(certCmd)

	if term.CanColor {
		restore := term.EnableANSI()
		cobra.OnFinalize(restore)

		// Add some emphasis to the help command
		re := regexp.MustCompile(`(?m)^[A-Za-z ]+?:`)
		templ := re.ReplaceAllString(RootCmd.UsageTemplate(), "\033[1m$0\033[0m")
		RootCmd.SetUsageTemplate(templ)
	}

	origHelpFunc := RootCmd.HelpFunc()
	RootCmd.SetHelpFunc(func(cmd *cobra.Command, args []string) {
		trackCmd(cmd, "Help", P{"args", args})
		origHelpFunc(cmd, args)
	})
}

var RootCmd = &cobra.Command{
	SilenceUsage:  true,
	SilenceErrors: true,
	Use:           "defang",
	Args:          cobra.NoArgs,
	Short:         "Defang CLI manages services on the Defang cluster",
	PersistentPreRunE: func(cmd *cobra.Command, args []string) (err error) {
		// Use "defer" to track any errors that occur during the command
		defer func() {
			trackCmd(cmd, "Invoked", P{"args", args}, P{"err", err}, P{"non-interactive", nonInteractive}, P{"provider", provider})
		}()

		// Do this first, since any errors will be printed to the console
		switch colorMode {
		case ColorNever:
			term.ForceColor(false)
		case ColorAlways:
			term.ForceColor(true)
		}

		switch provider {
		case cliClient.ProviderAuto:
			if awsInEnv() {
				provider = cliClient.ProviderAWS
			} else {
				provider = cliClient.ProviderDefang
			}
		case cliClient.ProviderAWS:
			if !awsInEnv() {
				term.Warn(" ! AWS provider was selected, but AWS environment variables are not set")
			}
		case cliClient.ProviderDO:
			if !doInEnv() {
				cli.Warn(" ! DO provider was selected, but DO PAT environment variable not set")
			}
		case cliClient.ProviderDefang:
			if awsInEnv() {
				term.Warn(" ! Using Defang provider, but AWS environment variables were detected; use --provider")
			}
		}

		cwd, _ := cmd.Flags().GetString("cwd")
		if cwd != "" {
			// Change directory before running the command
			if err = os.Chdir(cwd); err != nil {
				return err
			}
		}

		var projectName string
		if _, ok := cmd.Annotations[projectNeeded]; ok {
			filePath, _ := cmd.InheritedFlags().GetString("file")
			projectName = os.Getenv("COMPOSE_PROJECT_NAME") // overrides the project name, except in the playground env
			if projectName != "" {
				project, err = cli.LoadComposeWithProjectName(filePath, projectName)
			} else {
				tenantID := cli.GetTenantID(cluster)
				projectName = string(tenantID)
				if provider == cliClient.ProviderDefang {
					project, err = cli.LoadComposeWithProjectName(filePath, projectName) // playground env
				} else {
					project, err = cli.LoadCompose(filePath, tenantID) // fallback to tenant ID
				}
			}

			if err != nil {
				if errors.Is(err, os.ErrNotExist) {
					term.Debug(" - Could not find docker compose file: ", err)
				} else {
					term.Warn(" - Error loading docker compose file: ", err)
				}
			} else {
				projectName = project.Name
			}
		}

		client = cli.NewClient(cluster, projectName, provider)

		// Check if we are correctly logged in, but only if the command needs authorization
		if _, ok := cmd.Annotations[authNeeded]; !ok {
			return nil
		}

		if err = client.CheckLoginAndToS(cmd.Context()); err != nil {
			if nonInteractive {
				return err
			}
			// Login interactively now; only do this for authorization-related errors
			if connect.CodeOf(err) == connect.CodeUnauthenticated {
				term.Warn(" !", err)

				if err = cli.InteractiveLogin(cmd.Context(), client, gitHubClientId, cluster); err != nil {
					return err
				}

				// FIXME: the new login might have changed the tenant, so we should reload the project
				client = cli.NewClient(cluster, projectName, provider)        // reconnect with the new token
				if err = client.CheckLoginAndToS(cmd.Context()); err == nil { // recheck (new token = new user)
					return nil // success
				}
			}

			// Check if the user has agreed to the terms of service and show a prompt if needed
			if connect.CodeOf(err) == connect.CodeFailedPrecondition {
				term.Warn(" !", err)
				if err = cli.InteractiveAgreeToS(cmd.Context(), client); err != nil {
					return err
				}
			}
		}
		return err
	},
}

var loginCmd = &cobra.Command{
	Use:   "login",
	Args:  cobra.NoArgs,
	Short: "Authenticate to the Defang cluster",
	RunE: func(cmd *cobra.Command, args []string) error {
		if nonInteractive {
			if err := cli.NonInteractiveLogin(cmd.Context(), client, cluster); err != nil {
				return err
			}
		} else {
			err := cli.InteractiveLogin(cmd.Context(), client, gitHubClientId, cluster)
			if err != nil {
				return err
			}

			printDefangHint("To generate a sample service, do:", "generate")
		}
		return nil
	},
}

var whoamiCmd = &cobra.Command{
	Use:   "whoami",
	Args:  cobra.NoArgs,
	Short: "Show the current user",
	RunE: func(cmd *cobra.Command, args []string) error {
		err := cli.Whoami(cmd.Context(), client)
		if err != nil {
			return err
		}
		return nil
	},
}

var certCmd = &cobra.Command{
	Use:   "cert",
	Args:  cobra.NoArgs,
	Short: "Manage certificates",
}

var certGenerateCmd = &cobra.Command{
	Use:         "generate",
	Aliases:     []string{"gen"},
	Annotations: projectNeededAnnotation,
	Args:        cobra.NoArgs,
	Short:       "Generate an letsencrypt certificate",
	RunE: func(cmd *cobra.Command, args []string) error {
		err := cli.GenerateLetsEncryptCert(cmd.Context(), client)
		if err != nil {
			return err
		}
		return nil
	},
}

var generateCmd = &cobra.Command{
	Use:     "generate",
	Args:    cobra.NoArgs,
	Aliases: []string{"gen", "new", "init"},
	Short:   "Generate a sample Defang project in the current folder",
	RunE: func(cmd *cobra.Command, args []string) error {
		if nonInteractive {
			return errors.New("cannot run in non-interactive mode")
		}

		var qs = []*survey.Question{
			{
				Name: "language",
				Prompt: &survey.Select{
					Message: "Choose the language you'd like to use:",
					Options: []string{"Nodejs", "Golang", "Python"},
					Default: "Nodejs",
					Help:    "The generated code will be in the language you choose here.",
				},
			},
			{
				Name: "description",
				Prompt: &survey.Input{
					Message: "Please describe the service you'd like to build:",
					Help: `Here are some example prompts you can use:
	"A simple 'hello world' function"
	"A service with 2 endpoints, one to upload and the other to download a file from AWS S3"
	"A service with a default endpoint that returns an HTML page with a form asking for the user's name and then a POST endpoint to handle the form post when the user clicks the 'submit' button\"
Generate will write files in the current folder. You can edit them and then deploy using 'defang compose up --tail' when ready.`,
				},
				Validate: survey.MinLength(5),
			},
			{
				Name: "folder",
				Prompt: &survey.Input{
					Message: "What folder would you like to create the service in?",
					Default: "service1",
					Help:    "The generated code will be in the folder you choose here. If the folder does not exist, it will be created.",
				},
				Validate: survey.Required,
			},
		}

		prompt := struct {
			Language    string // or you can tag fields to match a specific name
			Description string
			Folder      string
		}{}

		// ask the questions
		err := survey.Ask(qs, &prompt)
		if err != nil {
			return err
		}

		if client.CheckLoginAndToS(cmd.Context()) != nil {
			// The user is either not logged in or has not agreed to the terms of service; ask for agreement to the terms now
			if err := cli.InteractiveAgreeToS(cmd.Context(), client); err != nil {
				// This might fail because the user did not log in. This is fine: we won't persist the terms agreement, but can proceed with the generation
				if connect.CodeOf(err) != connect.CodeUnauthenticated {
					return err
				}
			}
		}

		Track("Generate Started", P{"language", prompt.Language}, P{"description", prompt.Description}, P{"folder", prompt.Folder})

		// create the folder if needed
		cd := ""
		if prompt.Folder != "." {
			cd = "`cd " + prompt.Folder + "` and "
			os.MkdirAll(prompt.Folder, 0755)
			if err := os.Chdir(prompt.Folder); err != nil {
				return err
			}
		}

		// Check if the current folder is empty
		if empty, err := pkg.IsDirEmpty("."); !empty || err != nil {
			term.Warn(" ! The folder is not empty. Files may be overwritten. Press Ctrl+C to abort.")
		}

		term.Info(" * Working on it. This may take 1 or 2 minutes...")
		_, err = cli.Generate(cmd.Context(), client, prompt.Language, prompt.Description)
		if err != nil {
			return err
		}

		term.Info(" * Code generated successfully in folder", prompt.Folder)

		// TODO: should we use EDITOR env var instead?
		cmdd := exec.Command("code", ".")
		err = cmdd.Start()
		if err != nil {
			term.Debug(" - unable to launch VS Code:", err)
		}

		printDefangHint("Check the files in your favorite editor.\nTo deploy the service, "+cd+"do:", "compose up")
		return nil
	},
}

var getServicesCmd = &cobra.Command{
	Use:         "services",
	Annotations: authAndProjectNeededAnnotation,
	Args:        cobra.NoArgs,
	Aliases:     []string{"getServices", "ls", "list"},
	Short:       "Get list of services on the cluster",
	RunE: func(cmd *cobra.Command, args []string) error {
		long, _ := cmd.Flags().GetBool("long")

		err := cli.GetServices(cmd.Context(), client, long)
		if err != nil {
			return err
		}

		if !long {
			printDefangHint("To see more information about your services, do:", cmd.CalledAs()+" -l")
		}

		return nil
	},
}

var getVersionCmd = &cobra.Command{
	Use:     "version",
	Args:    cobra.NoArgs,
	Aliases: []string{"ver", "stat", "status"}, // for backwards compatibility
	Short:   "Get version information for the CLI and Fabric service",
	RunE: func(cmd *cobra.Command, args []string) error {
		term.Print(term.BrightCyan, "Defang CLI:    ")
		fmt.Println(GetCurrentVersion(RootCmd.Version))

		term.Print(term.BrightCyan, "Latest CLI:    ")
		ver, err := GetLatestVersion(cmd.Context())
		fmt.Println(ver)

		term.Print(term.BrightCyan, "Defang Fabric: ")
		ver, err2 := cli.GetVersion(cmd.Context(), client)
		fmt.Println(ver)
		return errors.Join(err, err2)
	},
}

var tailCmd = &cobra.Command{
	Use:         "tail",
	Annotations: authAndProjectNeededAnnotation,
	Args:        cobra.NoArgs,
	Short:       "Tail logs from one or more services",
	RunE: func(cmd *cobra.Command, args []string) error {
		var name, _ = cmd.Flags().GetString("name")
		var etag, _ = cmd.Flags().GetString("etag")
		var raw, _ = cmd.Flags().GetBool("raw")
		var since, _ = cmd.Flags().GetString("since")

		ts, err := cli.ParseTimeOrDuration(since)
		if err != nil {
			return fmt.Errorf("invalid duration or time: %w", err)
		}

		ts = ts.UTC()
		term.Info(" * Showing logs since", ts.Format(time.RFC3339Nano), "; press Ctrl+C to stop:")
		return cli.Tail(cmd.Context(), client, name, etag, ts, raw)
	},
}

var secretsCmd = &cobra.Command{
	Use:     "secret", // like Docker
	Args:    cobra.NoArgs,
	Aliases: []string{"secrets"},
	Short:   "Add, update, or delete service secrets",
}

var secretsSetCmd = &cobra.Command{
	Use:         "create SECRET", // like Docker
	Annotations: authAndProjectNeededAnnotation,
	Args:        cobra.ExactArgs(1),
	Aliases:     []string{"set", "add", "put"},
	Short:       "Adds or updates a secret",
	RunE: func(cmd *cobra.Command, args []string) error {
		name := args[0]

		var secret string
		if !nonInteractive {
			// Prompt for secret value
			var secretPrompt = &survey.Password{
				Message: fmt.Sprintf("Enter value for secret %q:", name),
				Help:    "The value will be stored securely and cannot be retrieved later.",
			}

			err := survey.AskOne(secretPrompt, &secret)
			if err != nil {
				return err
			}
		} else {
			bytes, err := io.ReadAll(os.Stdin)
			if err != nil && err != io.EOF {
				return fmt.Errorf("failed reading the secret from non-terminal: %w", err)
			}
			secret = strings.TrimSuffix(string(bytes), "\n")
		}

		if err := cli.SecretsSet(cmd.Context(), client, name, secret); err != nil {
			return err
		}
		term.Info(" * Updated secret value for", name)

		printDefangHint("To update the deployed values, do:", "compose start")
		return nil
	},
}

var secretsDeleteCmd = &cobra.Command{
	Use:         "rm SECRET...", // like Docker
	Annotations: authAndProjectNeededAnnotation,
	Args:        cobra.MinimumNArgs(1),
	Aliases:     []string{"del", "delete", "remove"},
	Short:       "Deletes one or more secrets",
	RunE: func(cmd *cobra.Command, names []string) error {
		if err := cli.SecretsDelete(cmd.Context(), client, names...); err != nil {
			// Show a warning (not an error) if the secret was not found
			if connect.CodeOf(err) == connect.CodeNotFound {
				term.Warn(" !", err)
				return nil
			}
			return err
		}
		term.Info(" * Deleted secret", names)

		printDefangHint("To list the secrets (but not their values), do:", "secret ls")
		return nil
	},
}

var secretsListCmd = &cobra.Command{
	Use:         "ls", // like Docker
	Annotations: authAndProjectNeededAnnotation,
	Args:        cobra.NoArgs,
	Aliases:     []string{"list"},
	Short:       "List secrets",
	RunE: func(cmd *cobra.Command, args []string) error {
		return cli.SecretsList(cmd.Context(), client)
	},
}

var composeCmd = &cobra.Command{
	Use:     "compose",
	Aliases: []string{"stack"},
	Args:    cobra.NoArgs,
	Short:   "Work with local Compose files",
}

func printPlaygroundPortalServiceURLs(serviceInfos []*defangv1.ServiceInfo) {
	// We can only show services deployed to the defang SaaS environment.
	if provider == cliClient.ProviderDefang {
		term.Info(" * Monitor your services' status in the defang portal")
		for _, serviceInfo := range serviceInfos {
			term.Println(term.Nop, "   - ", SERVICE_PORTAL_URL+"/"+serviceInfo.Service.Name)
		}
	}
}

func printEndpoints(serviceInfos []*defangv1.ServiceInfo) {
	for _, serviceInfo := range serviceInfos {
		andEndpoints := ""
		if len(serviceInfo.Endpoints) > 0 {
			andEndpoints = "and will be available at:"
		}
		term.Info(" * Service", serviceInfo.Service.Name, "is in state", serviceInfo.Status, andEndpoints)
		for i, endpoint := range serviceInfo.Endpoints {
			if serviceInfo.Service.Ports[i].Mode == defangv1.Mode_INGRESS {
				endpoint = "https://" + endpoint
			}
			fmt.Println("   -", endpoint)
		}
		if serviceInfo.Service.Domainname != "" {
			if serviceInfo.ZoneId != "" {
				fmt.Println("   -", "https://"+serviceInfo.Service.Domainname)
			} else {
				fmt.Println("   -", "https://"+serviceInfo.Service.Domainname+" (after ACME cert activation)")
			}
		}
	}
}

var composeUpCmd = &cobra.Command{
	Use:         "up",
	Annotations: authAndProjectNeededAnnotation,
	Args:        cobra.NoArgs, // TODO: takes optional list of service names
	Short:       "Like 'start' but immediately tracks the progress of the deployment",
	RunE: func(cmd *cobra.Command, args []string) error {
		var force, _ = cmd.Flags().GetBool("force")
		var detach, _ = cmd.Flags().GetBool("detach")

		since := time.Now()
		deploy, err := cli.ComposeStart(cmd.Context(), client, project, force)
		if err != nil {
			return err
		}

<<<<<<< HEAD
		//printEndpoints(deploy.Services)
=======
		printPlaygroundPortalServiceURLs(deploy.Services)
		printEndpoints(deploy.Services)
>>>>>>> 32d4af06

		if detach {
			return nil
		}

		etag := deploy.Etag
		services := "all services"
		if etag != "" {
			services = "deployment ID " + etag
		}

		term.Info(" * Tailing logs for", services, "; press Ctrl+C to detach:")
		err = cli.Tail(cmd.Context(), client, "", etag, since, false)
		if err != nil {
			return err
		}
		term.Info(" * Done.")
		return nil
	},
}

var composeStartCmd = &cobra.Command{
	Use:         "start",
	Aliases:     []string{"deploy"},
	Annotations: authAndProjectNeededAnnotation,
	Args:        cobra.NoArgs, // TODO: takes optional list of service names
	Short:       "Reads a Compose file and deploys services to the cluster",
	RunE: func(cmd *cobra.Command, args []string) error {
		var force, _ = cmd.Flags().GetBool("force")

		deploy, err := cli.ComposeStart(cmd.Context(), client, project, force)
		if err != nil {
			return err
		}

		printPlaygroundPortalServiceURLs(deploy.Services)
		printEndpoints(deploy.Services)

		command := "tail"
		if deploy.Etag != "" {
			command += " --etag " + deploy.Etag
		}
		printDefangHint("To track the update, do:", command)
		return nil
	},
}

var composeRestartCmd = &cobra.Command{
	Use:         "restart",
	Annotations: authNeededAnnotation,
	Args:        cobra.NoArgs, // TODO: takes optional list of service names
	Short:       "Reads a Compose file and restarts its services",
	RunE: func(cmd *cobra.Command, args []string) error {
		return cli.ComposeRestart(cmd.Context(), client, project)
	},
}

var composeStopCmd = &cobra.Command{
	Use:         "stop",
	Annotations: authAndProjectNeededAnnotation,
	Args:        cobra.NoArgs, // TODO: takes optional list of service names
	Short:       "Reads a Compose file and stops its services",
	RunE: func(cmd *cobra.Command, args []string) error {
		_, err := cli.ComposeStop(cmd.Context(), client, project)
		if err != nil {
			return err
		}
		return nil
	},
}

var composeDownCmd = &cobra.Command{
	Use:         "down",
	Aliases:     []string{"rm"},
	Annotations: authAndProjectNeededAnnotation,
	Args:        cobra.NoArgs, // TODO: takes optional list of service names
	Short:       "Like 'stop' but also deprovisions the services from the cluster",
	RunE: func(cmd *cobra.Command, args []string) error {
		var detach, _ = cmd.Flags().GetBool("detach")

		since := time.Now()
		etag, err := cli.ComposeDown(cmd.Context(), client)
		if err != nil {
			if connect.CodeOf(err) == connect.CodeNotFound {
				// Show a warning (not an error) if the service was not found
				term.Warn(" !", err)
				return nil
			}
			return err
		}

		term.Info(" * Deleted services, deployment ID", etag)

		if detach {
			printDefangHint("To track the update, do:", "tail --etag "+etag)
			return nil
		}

		err = cli.Tail(cmd.Context(), client, "", etag, since, false)
		if err != nil {
			return err
		}
		term.Info(" * Done.")
		return nil

	},
}

var composeConfigCmd = &cobra.Command{
	Use:         "config",
	Annotations: projectNeededAnnotation,
	Args:        cobra.NoArgs, // TODO: takes optional list of service names
	Short:       "Reads a Compose file and shows the generated config",
	RunE: func(cmd *cobra.Command, args []string) error {
		cli.DoDryRun = true                                               // config is like start in a dry run
		_, err := cli.ComposeStart(cmd.Context(), client, project, false) // force=false to calculate the digest
		if !errors.Is(err, cli.ErrDryRun) {
			return err
		}
		return nil
	},
}

var deleteCmd = &cobra.Command{
	Use:         "delete SERVICE...",
	Annotations: authAndProjectNeededAnnotation,
	Args:        cobra.MinimumNArgs(1),
	Aliases:     []string{"del", "rm", "remove"},
	Short:       "Delete a service from the cluster",
	RunE: func(cmd *cobra.Command, names []string) error {
		var tail, _ = cmd.Flags().GetBool("tail")

		since := time.Now()
		etag, err := cli.Delete(cmd.Context(), client, names...)
		if err != nil {
			if connect.CodeOf(err) == connect.CodeNotFound {
				// Show a warning (not an error) if the service was not found
				term.Warn(" !", err)
				return nil
			}
			return err
		}

		term.Info(" * Deleted service", names, "with deployment ID", etag)

		if !tail {
			printDefangHint("To track the update, do:", "tail --etag "+etag)
			return nil
		}

		term.Info(" * Tailing logs for update; press Ctrl+C to detach:")
		return cli.Tail(cmd.Context(), client, "", etag, since, false)
	},
}

var restartCmd = &cobra.Command{
	Use:         "restart SERVICE...",
	Annotations: authAndProjectNeededAnnotation,
	Args:        cobra.MinimumNArgs(1),
	Short:       "Restart one or more services",
	RunE: func(cmd *cobra.Command, args []string) error {
		return cli.Restart(cmd.Context(), client, args...)
	},
}

var sendCmd = &cobra.Command{
	Use:         "send",
	Hidden:      true, // not available in private beta
	Annotations: authAndProjectNeededAnnotation,
	Args:        cobra.NoArgs,
	Aliases:     []string{"msg", "message", "publish", "pub"},
	Short:       "Send a message to a service",
	RunE: func(cmd *cobra.Command, args []string) error {
		var id, _ = cmd.Flags().GetString("id")
		var _type, _ = cmd.Flags().GetString("type")
		var data, _ = cmd.Flags().GetString("data")
		var contenttype, _ = cmd.Flags().GetString("content-type")
		var subject, _ = cmd.Flags().GetString("subject")

		return cli.SendMsg(cmd.Context(), client, subject, _type, id, []byte(data), contenttype)
	},
}

var tokenCmd = &cobra.Command{
	Use:         "token",
	Annotations: authNeededAnnotation,
	Args:        cobra.NoArgs,
	Short:       "Manage personal access tokens",
	RunE: func(cmd *cobra.Command, args []string) error {
		var s, _ = cmd.Flags().GetString("scope")
		var expires, _ = cmd.Flags().GetDuration("expires")

		// TODO: should default to use the current tenant, not the default tenant
		return cli.Token(cmd.Context(), client, gitHubClientId, types.DEFAULT_TENANT, expires, scope.Scope(s))
	},
}

var logoutCmd = &cobra.Command{
	Use:     "logout",
	Args:    cobra.NoArgs,
	Aliases: []string{"logoff", "revoke"},
	Short:   "Log out",
	RunE: func(cmd *cobra.Command, args []string) error {
		if err := cli.Logout(cmd.Context(), client); err != nil {
			return err
		}
		term.Info(" * Successfully logged out")
		return nil
	},
}

var bootstrapCmd = &cobra.Command{
	Use:     "cd",
	Aliases: []string{"bootstrap"},
	Args:    cobra.NoArgs,
	Short:   "Manually run a command with the CD task",
}

var bootstrapDestroyCmd = &cobra.Command{
	Use:   "destroy",
	Args:  cobra.NoArgs,
	Short: "Destroy the service stack",
	RunE: func(cmd *cobra.Command, args []string) error {
		return cli.BootstrapCommand(cmd.Context(), client, "destroy")
	},
}

var bootstrapDownCmd = &cobra.Command{
	Use:   "down",
	Args:  cobra.NoArgs,
	Short: "Refresh and then destroy the service stack",
	RunE: func(cmd *cobra.Command, args []string) error {
		return cli.BootstrapCommand(cmd.Context(), client, "down")
	},
}

var bootstrapRefreshCmd = &cobra.Command{
	Use:   "refresh",
	Args:  cobra.NoArgs,
	Short: "Refresh the service stack",
	RunE: func(cmd *cobra.Command, args []string) error {
		return cli.BootstrapCommand(cmd.Context(), client, "refresh")
	},
}

var bootstrapTearDownCmd = &cobra.Command{
	Use:   "teardown",
	Args:  cobra.NoArgs,
	Short: "Destroy the CD cluster without destroying the services",
	RunE: func(cmd *cobra.Command, args []string) error {
		term.Warn(` ! Deleting the CD cluster; this does not delete the services!`)
		return cli.TearDown(cmd.Context(), client)
	},
}

var bootstrapListCmd = &cobra.Command{
	Use:     "ls",
	Args:    cobra.NoArgs,
	Aliases: []string{"list"},
	Short:   "List all the projects and stacks in the CD cluster",
	RunE: func(cmd *cobra.Command, args []string) error {
		return cli.BootstrapList(cmd.Context(), client)
	},
}

var bootstrapCancelCmd = &cobra.Command{
	Use:   "cancel",
	Args:  cobra.NoArgs,
	Short: "Cancel the current CD operation",
	RunE: func(cmd *cobra.Command, args []string) error {
		return cli.BootstrapCommand(cmd.Context(), client, "cancel")
	},
}

var tosCmd = &cobra.Command{
	Use:         "terms",
	Aliases:     []string{"tos", "eula", "tac", "tou"},
	Annotations: authNeededAnnotation, // TODO: only need auth when agreeing to the terms
	Args:        cobra.NoArgs,
	Short:       "Read and/or agree the Defang terms of service",
	RunE: func(cmd *cobra.Command, args []string) error {
		agree, _ := cmd.Flags().GetBool("agree-tos")

		if agree {
			return cli.NonInteractiveAgreeToS(cmd.Context(), client)
		}

		if !nonInteractive {
			return cli.InteractiveAgreeToS(cmd.Context(), client)
		}

		printDefangHint("To agree to the terms of service, do:", cmd.CalledAs()+" --agree-tos")
		return nil
	},
}

func awsInEnv() bool {
	return os.Getenv("AWS_PROFILE") != "" || os.Getenv("AWS_ACCESS_KEY_ID") != "" || os.Getenv("AWS_SECRET_ACCESS_KEY") != ""
}

func doInEnv() bool {
	return os.Getenv("DO_PAT") != ""
}<|MERGE_RESOLUTION|>--- conflicted
+++ resolved
@@ -109,21 +109,6 @@
 
 func SetupCommands(version string) {
 	defangFabric := pkg.Getenv("DEFANG_FABRIC", cli.DefaultCluster)
-<<<<<<< HEAD
-	defangProvider := cliClient.Provider(pkg.Getenv("DEFANG_PROVIDER", "auto"))
-
-	colorMode := ColorAuto
-	rootCmd.PersistentFlags().Var(&colorMode, "color", `Colorize output; "auto", "always" or "never"`)
-	rootCmd.PersistentFlags().StringVarP(&cluster, "cluster", "s", defangFabric, "Defang cluster to connect to")
-	rootCmd.PersistentFlags().VarP(&defangProvider, "provider", "P", `Cloud provider to use; use "aws or do" for bring-your-own-cloud`)
-	rootCmd.PersistentFlags().BoolVarP(&cli.DoVerbose, "verbose", "v", false, "Verbose logging")
-	rootCmd.PersistentFlags().BoolVar(&cli.DoDebug, "debug", false, "Debug logging for troubleshooting the CLI")
-	rootCmd.PersistentFlags().BoolVar(&cli.DoDryRun, "dry-run", false, "Dry run (don't actually change anything)")
-	rootCmd.PersistentFlags().BoolP("non-interactive", "T", !hasTty, "Disable interactive prompts / no TTY")
-	rootCmd.PersistentFlags().StringP("cwd", "C", "", "Change directory before running the command")
-	rootCmd.PersistentFlags().StringP("file", "f", "*compose.y*ml", `Compose file path`)
-	rootCmd.MarkPersistentFlagFilename("file", "yml", "yaml")
-=======
 
 	RootCmd.Version = version
 	RootCmd.PersistentFlags().Var(&colorMode, "color", `colorize output; "auto", "always" or "never"`)
@@ -137,7 +122,6 @@
 	RootCmd.MarkPersistentFlagDirname("cwd")
 	RootCmd.PersistentFlags().StringP("file", "f", "", `compose file path`)
 	RootCmd.MarkPersistentFlagFilename("file", "yml", "yaml")
->>>>>>> 32d4af06
 
 	// Bootstrap command
 	RootCmd.AddCommand(bootstrapCmd)
@@ -730,12 +714,8 @@
 			return err
 		}
 
-<<<<<<< HEAD
-		//printEndpoints(deploy.Services)
-=======
 		printPlaygroundPortalServiceURLs(deploy.Services)
 		printEndpoints(deploy.Services)
->>>>>>> 32d4af06
 
 		if detach {
 			return nil
