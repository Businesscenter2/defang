package command

import (
	"context"
	"errors"
	"fmt"
	"io"
	"math/rand"
	"os"
	"os/exec"
	"regexp"
	"slices"
	"strings"
	"sync"
	"time"

	"github.com/AlecAivazis/survey/v2"
	"github.com/DefangLabs/defang/src/pkg"
	"github.com/DefangLabs/defang/src/pkg/cli"
	cliClient "github.com/DefangLabs/defang/src/pkg/cli/client"
	"github.com/DefangLabs/defang/src/pkg/scope"
	"github.com/DefangLabs/defang/src/pkg/term"
	"github.com/DefangLabs/defang/src/pkg/types"
	"github.com/aws/smithy-go"
	"github.com/bufbuild/connect-go"
	"github.com/spf13/cobra"
)

const DEFANG_PORTAL_HOST = "portal.defang.dev"
const SERVICE_PORTAL_URL = "https://" + DEFANG_PORTAL_HOST + "/service"

const authNeeded = "auth-needed" // annotation to indicate that a command needs authorization
var authNeededAnnotation = map[string]string{authNeeded: ""}

// GLOBALS
var (
	client         cliClient.Client
	cluster        string
	colorMode      = ColorAuto
	doDebug        = false
	gitHubClientId = pkg.Getenv("DEFANG_CLIENT_ID", "7b41848ca116eac4b125") // GitHub OAuth app
	hasTty         = term.IsTerminal() && !pkg.GetenvBool("CI")
	nonInteractive = !hasTty
	provider       = cliClient.Provider(pkg.Getenv("DEFANG_PROVIDER", "auto"))
)

func prettyError(err error) error {
	// To avoid printing the internal gRPC error code
	var cerr *connect.Error
	if errors.As(err, &cerr) {
		term.Debug("Server error:", cerr)
		err = errors.Unwrap(cerr)
	}
	return err

}

func Execute(ctx context.Context) error {
	if term.StdoutCanColor() { // TODO: should use DoColor(…) instead
		restore := term.EnableANSI()
		defer restore()
	}

	if err := RootCmd.ExecuteContext(ctx); err != nil {
		if !errors.Is(err, context.Canceled) {
			term.Error("Error:", prettyError(err))
		}

		var derr *cli.ComposeError
		if errors.As(err, &derr) {
			compose := "compose"
			fileFlag := composeCmd.Flag("file")
			if fileFlag.Changed {
				compose += " -f " + fileFlag.Value.String()
			}
			printDefangHint("Fix the error and try again. To validate the compose file, use:", compose+" config")
		}

		if strings.Contains(err.Error(), "secret") {
			printDefangHint("To manage sensitive service config, use:", "config")
		}

		var cerr *cli.CancelError
		if errors.As(err, &cerr) {
			printDefangHint("Detached. The process will keep running.\nTo continue the logs from where you left off, do:", cerr.Error())
		}

		code := connect.CodeOf(err)
		if code == connect.CodeUnauthenticated {
			// All AWS errors are wrapped in OperationError
			var oe *smithy.OperationError
			if errors.As(err, &oe) {
				fmt.Println("Could not authenticate to the AWS service. Please check your aws credentials and try again.")
			} else {
				printDefangHint("Please use the following command to log in:", "login")
			}
		}
		if code == connect.CodeFailedPrecondition && (strings.Contains(err.Error(), "EULA") || strings.Contains(err.Error(), "terms")) {
			printDefangHint("Please use the following command to see the Defang terms of service:", "terms")
		}

		return ExitCode(code)
	}

	if hasTty && term.HadWarnings() {
		fmt.Println("For help with warnings, check our FAQ at https://docs.defang.io/docs/faq")
	}

	if hasTty && !pkg.GetenvBool("DEFANG_HIDE_UPDATE") && rand.Intn(10) == 0 {
		if latest, err := GetLatestVersion(ctx); err == nil && isNewer(GetCurrentVersion(), latest) {
			term.Debug("Latest Version:", latest, "Current Version:", GetCurrentVersion())
			fmt.Println("A newer version of the CLI is available at https://github.com/DefangLabs/defang/releases/latest")
			if rand.Intn(10) == 0 && !pkg.GetenvBool("DEFANG_HIDE_HINTS") {
				fmt.Println("To silence these notices, do: export DEFANG_HIDE_UPDATE=1")
			}
		}
	}

	return nil
}

func SetupCommands(version string) {
	defangFabric := pkg.Getenv("DEFANG_FABRIC", cli.DefaultCluster)

	RootCmd.Version = version
	RootCmd.PersistentFlags().Var(&colorMode, "color", `colorize output; "auto", "always" or "never"`)
	RootCmd.PersistentFlags().StringVarP(&cluster, "cluster", "s", defangFabric, "Defang cluster to connect to")
	RootCmd.PersistentFlags().VarP(&provider, "provider", "P", `cloud provider to use; use "aws" for bring-your-own-cloud`)
	RootCmd.PersistentFlags().BoolVarP(&cli.DoVerbose, "verbose", "v", false, "verbose logging") // backwards compat: only used by tail
	RootCmd.PersistentFlags().BoolVar(&doDebug, "debug", false, "debug logging for troubleshooting the CLI")
	RootCmd.PersistentFlags().BoolVar(&cli.DoDryRun, "dry-run", false, "dry run (don't actually change anything)")
	RootCmd.PersistentFlags().BoolVarP(&nonInteractive, "non-interactive", "T", !hasTty, "disable interactive prompts / no TTY")
	RootCmd.PersistentFlags().StringP("cwd", "C", "", "change directory before running the command")
	_ = RootCmd.MarkPersistentFlagDirname("cwd")
	RootCmd.PersistentFlags().StringP("file", "f", "", `compose file path`)
	_ = RootCmd.MarkPersistentFlagFilename("file", "yml", "yaml")

	// Bootstrap command
	RootCmd.AddCommand(bootstrapCmd)
	bootstrapCmd.AddCommand(bootstrapDestroyCmd)
	bootstrapCmd.AddCommand(bootstrapDownCmd)
	bootstrapCmd.AddCommand(bootstrapRefreshCmd)
	bootstrapTearDownCmd.Flags().Bool("force", false, "force the teardown of the CD stack")
	bootstrapCmd.AddCommand(bootstrapTearDownCmd)
	bootstrapListCmd.Flags().Bool("remote", false, "invoke the command on the remote cluster")
	bootstrapCmd.AddCommand(bootstrapListCmd)
	bootstrapCmd.AddCommand(bootstrapCancelCmd)

	// Eula command
	tosCmd.Flags().Bool("agree-tos", false, "agree to the Defang terms of service")
	RootCmd.AddCommand(tosCmd)

	// Token command
	tokenCmd.Flags().Duration("expires", 24*time.Hour, "validity duration of the token")
	tokenCmd.Flags().String("scope", "", fmt.Sprintf("scope of the token; one of %v (required)", scope.All())) // TODO: make it an Option
	_ = tokenCmd.MarkFlagRequired("scope")
	RootCmd.AddCommand(tokenCmd)

	// Login Command
	// loginCmd.Flags().Bool("skip-prompt", false, "skip the login prompt if already logged in"); TODO: Implement this
	RootCmd.AddCommand(loginCmd)

	// Whoami Command
	RootCmd.AddCommand(whoamiCmd)

	// Logout Command
	RootCmd.AddCommand(logoutCmd)

	// Generate Command
	RootCmd.AddCommand(generateCmd)

	// Get Services Command
	getServicesCmd.Flags().BoolP("long", "l", false, "show more details")
	RootCmd.AddCommand(getServicesCmd)

	// Get Status Command
	RootCmd.AddCommand(getVersionCmd)

	// Config Command (was: secrets)
	configSetCmd.Flags().BoolP("name", "n", false, "name of the config (backwards compat)")
	_ = configSetCmd.Flags().MarkHidden("name")
	configCmd.AddCommand(configSetCmd)

	configDeleteCmd.Flags().BoolP("name", "n", false, "name of the config(s) (backwards compat)")
	_ = configDeleteCmd.Flags().MarkHidden("name")
	configCmd.AddCommand(configDeleteCmd)

	configCmd.AddCommand(configListCmd)

	RootCmd.AddCommand(configCmd)
	RootCmd.AddCommand(restartCmd)

	// Compose Command
	// composeCmd.Flags().Bool("compatibility", false, "Run compose in backward compatibility mode"); TODO: Implement compose option
	// composeCmd.Flags().String("env-file", "", "Specify an alternate environment file."); TODO: Implement compose option
	// composeCmd.Flags().Int("parallel", -1, "Control max parallelism, -1 for unlimited (default -1)"); TODO: Implement compose option
	// composeCmd.Flags().String("profile", "", "Specify a profile to enable"); TODO: Implement compose option
	// composeCmd.Flags().String("project-directory", "", "Specify an alternate working directory"); TODO: Implement compose option
	// composeCmd.Flags().StringP("project", "p", "", "Compose project name"); TODO: Implement compose option
	composeUpCmd.Flags().Bool("tail", false, "tail the service logs after updating") // obsolete, but keep for backwards compatibility
	_ = composeUpCmd.Flags().MarkHidden("tail")
	composeUpCmd.Flags().Bool("force", false, "force a build of the image even if nothing has changed")
	composeUpCmd.Flags().BoolP("detach", "d", false, "run in detached mode")
	composeCmd.AddCommand(composeUpCmd)
	composeCmd.AddCommand(composeConfigCmd)
	composeDownCmd.Flags().Bool("tail", false, "tail the service logs after deleting") // obsolete, but keep for backwards compatibility
	composeDownCmd.Flags().BoolP("detach", "d", false, "run in detached mode")
	_ = composeDownCmd.Flags().MarkHidden("tail")
	composeCmd.AddCommand(composeDownCmd)
	composeStartCmd.Flags().Bool("force", false, "force a build of the image even if nothing has changed")
	composeCmd.AddCommand(composeStartCmd)
	RootCmd.AddCommand(composeCmd)
	composeCmd.AddCommand(composeRestartCmd)
	composeCmd.AddCommand(composeStopCmd)

	// Tail Command
	tailCmd.Flags().StringP("name", "n", "", "name of the service")
	tailCmd.Flags().String("etag", "", "deployment ID (ETag) of the service")
	tailCmd.Flags().BoolP("raw", "r", false, "show raw (unparsed) logs")
	tailCmd.Flags().StringP("since", "S", "", "show logs since duration/time")
	tailCmd.Flags().Bool("utc", false, "show logs in UTC timezone (ie. TZ=UTC)")
	RootCmd.AddCommand(tailCmd)

	// Delete Command
	deleteCmd.Flags().BoolP("name", "n", false, "name of the service(s) (backwards compat)")
	_ = deleteCmd.Flags().MarkHidden("name")
	deleteCmd.Flags().Bool("tail", false, "tail the service logs after deleting")
	RootCmd.AddCommand(deleteCmd)

	// Send Command
	sendCmd.Flags().StringP("subject", "n", "", "subject to send the message to (required)")
	sendCmd.Flags().StringP("type", "t", "", "type of message to send (required)")
	sendCmd.Flags().String("id", "", "ID of the message")
	sendCmd.Flags().StringP("data", "d", "", "string data to send")
	sendCmd.Flags().StringP("content-type", "c", "", "Content-Type of the data")
	_ = sendCmd.MarkFlagRequired("subject")
	_ = sendCmd.MarkFlagRequired("type")
	RootCmd.AddCommand(sendCmd)

	// Cert management
	// TODO: Add list, renew etc.
	certCmd.AddCommand(certGenerateCmd)
	RootCmd.AddCommand(certCmd)

	if term.StdoutCanColor() { // TODO: should use DoColor(…) instead
		// Add some emphasis to the help command
		re := regexp.MustCompile(`(?m)^[A-Za-z ]+?:`)
		templ := re.ReplaceAllString(RootCmd.UsageTemplate(), "\033[1m$0\033[0m")
		RootCmd.SetUsageTemplate(templ)
	}

	origHelpFunc := RootCmd.HelpFunc()
	RootCmd.SetHelpFunc(func(cmd *cobra.Command, args []string) {
		trackCmd(cmd, "Help", P{"args", args})
		origHelpFunc(cmd, args)
	})
}

var RootCmd = &cobra.Command{
	SilenceUsage:  true,
	SilenceErrors: true,
	Use:           "defang",
	Args:          cobra.NoArgs,
	Short:         "Defang CLI manages services on the Defang cluster",
	PersistentPreRunE: func(cmd *cobra.Command, args []string) (err error) {

		term.SetDebug(doDebug)

		// Don't track/connect the completion commands
		if IsCompletionCommand(cmd) {
			return nil
		}

		// Use "defer" to track any errors that occur during the command
		defer func() {
			trackCmd(cmd, "Invoked", P{"args", args}, P{"err", err}, P{"non-interactive", nonInteractive}, P{"provider", provider})
		}()

		// Do this first, since any errors will be printed to the console
		switch colorMode {
		case ColorNever:
			term.ForceColor(false)
		case ColorAlways:
			term.ForceColor(true)
		}

		switch provider {
		case cliClient.ProviderAuto:
			if awsInEnv() {
				provider = cliClient.ProviderAWS
			} else {
				provider = cliClient.ProviderDefang
			}
		case cliClient.ProviderAWS:
			if !awsInEnv() {
				term.Warn("AWS provider was selected, but AWS environment variables are not set")
			}
		case cliClient.ProviderDO:
			if !doInEnv() {
				term.Warn("Digital Ocean provider was selected, but DO_PAT environment variable is not set")
			}
		case cliClient.ProviderDefang:
			if awsInEnv() {
				term.Warn("Using Defang playground, but AWS environment variables were detected; did you forget --provider?")
			}
		}

		cwd, _ := cmd.Flags().GetString("cwd")
		if cwd != "" {
			// Change directory before running the command
			if err = os.Chdir(cwd); err != nil {
				return err
			}
		}

		composeFilePath, _ := cmd.Flags().GetString("file")
		loader := cli.ComposeLoader{ComposeFilePath: composeFilePath}
		client = cli.NewClient(cluster, provider, loader)

		if v, err := client.GetVersions(cmd.Context()); err == nil {
			version := cmd.Root().Version // HACK to avoid circular dependency with RootCmd
			term.Debug("Fabric:", v.Fabric, "CLI:", version, "CLI-Min:", v.CliMin)
			if hasTty && isNewer(version, v.CliMin) {
				term.Warn("Your CLI version is outdated. Please update to the latest version.")
				os.Setenv("DEFANG_HIDE_UPDATE", "1") // hide the update hint at the end
			}
		}

		// Check if we are correctly logged in, but only if the command needs authorization
		if _, ok := cmd.Annotations[authNeeded]; !ok {
			return nil
		}

		if err = client.CheckLoginAndToS(cmd.Context()); err != nil {
			if nonInteractive {
				return err
			}
			// Login interactively now; only do this for authorization-related errors
			if connect.CodeOf(err) == connect.CodeUnauthenticated {
				term.Warn(prettyError(err))

				defer trackCmd(nil, "Login", P{"reason", err})
				if err = cli.InteractiveLogin(cmd.Context(), client, gitHubClientId, cluster); err != nil {
					return err
				}

				// FIXME: the new login might have changed the tenant, so we should reload the project
				client = cli.NewClient(cluster, provider, loader)             // reconnect with the new token
				if err = client.CheckLoginAndToS(cmd.Context()); err == nil { // recheck (new token = new user)
					return nil // success
				}
			}

			// Check if the user has agreed to the terms of service and show a prompt if needed
			if connect.CodeOf(err) == connect.CodeFailedPrecondition {
				term.Warn(prettyError(err))

				defer trackCmd(nil, "Terms", P{"reason", err})
				if err = cli.InteractiveAgreeToS(cmd.Context(), client); err != nil {
					return err
				}
			}
		}
		return err
	},
}

var loginCmd = &cobra.Command{
	Use:   "login",
	Args:  cobra.NoArgs,
	Short: "Authenticate to the Defang cluster",
	RunE: func(cmd *cobra.Command, args []string) error {
		if nonInteractive {
			if err := cli.NonInteractiveLogin(cmd.Context(), client, cluster); err != nil {
				return err
			}
		} else {
			err := cli.InteractiveLogin(cmd.Context(), client, gitHubClientId, cluster)
			if err != nil {
				return err
			}

			printDefangHint("To generate a sample service, do:", "generate")
		}
		return nil
	},
}

var whoamiCmd = &cobra.Command{
	Use:   "whoami",
	Args:  cobra.NoArgs,
	Short: "Show the current user",
	RunE: func(cmd *cobra.Command, args []string) error {
		err := cli.Whoami(cmd.Context(), client) // always prints
		if err != nil {
			return err
		}
		return nil
	},
}

var certCmd = &cobra.Command{
	Use:   "cert",
	Args:  cobra.NoArgs,
	Short: "Manage certificates",
}

var certGenerateCmd = &cobra.Command{
	Use:     "generate",
	Aliases: []string{"gen"},
	Args:    cobra.NoArgs,
	Short:   "Generate a TLS certificate",
	RunE: func(cmd *cobra.Command, args []string) error {
		err := cli.GenerateLetsEncryptCert(cmd.Context(), client)
		if err != nil {
			return err
		}
		return nil
	},
}

var generateCmd = &cobra.Command{
	Use:     "generate [SAMPLE]",
	Args:    cobra.MaximumNArgs(1),
	Aliases: []string{"gen", "new", "init"},
	Short:   "Generate a sample Defang project in the current folder",
	RunE: func(cmd *cobra.Command, args []string) error {
		var sample, language string
		if len(args) > 0 {
			sample = args[0]
		}

		if nonInteractive {
			if sample == "" {
				return errors.New("cannot run in non-interactive mode")
			}
			return cli.InitFromSample(cmd.Context(), sample)
		}

		if sample == "" {
			if err := survey.AskOne(&survey.Select{
				Message: "Choose the language you'd like to use:",
				Options: []string{"Nodejs", "Golang", "Python"},
				Default: "Nodejs",
				Help:    "The project code will be in the language you choose here.",
			}, &language); err != nil {
				return err
			}

			// Fetch the list of samples from the Defang repository
			if samples, err := cli.FetchSamples(cmd.Context()); err != nil {
				term.Debug("unable to fetch samples:", err)
			} else if len(samples) > 0 {
				const generateWithAI = "Generate with AI"

				lang := strings.ToLower(language)
				sampleNames := []string{generateWithAI}
				sampleDescriptions := []string{"Generate a sample from scratch using a language prompt"}
				for _, sample := range samples {
					if slices.Contains(sample.Languages, lang) {
						sampleNames = append(sampleNames, sample.Name)
						sampleDescriptions = append(sampleDescriptions, sample.ShortDescription)
					}
				}

				if err := survey.AskOne(&survey.Select{
					Message: "Choose a sample service:",
					Options: sampleNames,
					Help:    "The project code will be based on the sample you choose here.",
					Description: func(value string, i int) string {
						return sampleDescriptions[i]
					},
				}, &sample); err != nil {
					return err
				}
				if sample == generateWithAI {
					sample = ""
				}
			}
		}

		var qs = []*survey.Question{
			{
				Name: "description",
				Prompt: &survey.Input{
					Message: "Please describe the service you'd like to build:",
					Help: `Here are some example prompts you can use:
	"A simple 'hello world' function"
	"A service with 2 endpoints, one to upload and the other to download a file from AWS S3"
	"A service with a default endpoint that returns an HTML page with a form asking for the user's name and then a POST endpoint to handle the form post when the user clicks the 'submit' button\"
Generate will write files in the current folder. You can edit them and then deploy using 'defang compose up --tail' when ready.`,
				},
				Validate: survey.MinLength(5),
			},
			{
				Name: "folder",
				Prompt: &survey.Input{
					Message: "What folder would you like to create the project in?",
					Default: "project1",
					Help:    "The generated code will be in the folder you choose here. If the folder does not exist, it will be created.",
				},
				Validate: survey.Required,
			},
		}

		if sample != "" {
			qs = qs[1:] // user picked a sample, so we skip the description question
		}

		prompt := struct {
			Description string // or you can tag fields to match a specific name
			Folder      string
		}{}

		// ask the remaining questions
		err := survey.Ask(qs, &prompt)
		if err != nil {
			return err
		}

		if client.CheckLoginAndToS(cmd.Context()) != nil {
			// The user is either not logged in or has not agreed to the terms of service; ask for agreement to the terms now
			if err := cli.InteractiveAgreeToS(cmd.Context(), client); err != nil {
				// This might fail because the user did not log in. This is fine: we won't persist the terms agreement, but can proceed with the generation
				if connect.CodeOf(err) != connect.CodeUnauthenticated {
					return err
				}
			}
		}

		Track("Generate Started", P{"language", language}, P{"sample", sample}, P{"description", prompt.Description}, P{"folder", prompt.Folder})

		// create the folder if needed
		cd := ""
		if prompt.Folder != "." {
			cd = "`cd " + prompt.Folder + "` and "
			os.MkdirAll(prompt.Folder, 0755)
			if err := os.Chdir(prompt.Folder); err != nil {
				return err
			}
		}

		// Check if the current folder is empty
		if empty, err := pkg.IsDirEmpty("."); !empty || err != nil {
			term.Warn("The folder is not empty. We recommend running this command in an empty folder.")
		}

		if sample != "" {
			term.Info("Fetching sample from the Defang repository...")
			err := cli.InitFromSample(cmd.Context(), sample)
			if err != nil {
				return err
			}
		} else {
			term.Info("Working on it. This may take 1 or 2 minutes...")
			_, err := cli.GenerateWithAI(cmd.Context(), client, language, prompt.Description)
			if err != nil {
				return err
			}
		}

		term.Info("Code generated successfully in folder", prompt.Folder)

		// TODO: should we use EDITOR env var instead?
		cmdd := exec.Command("code", ".")
		err = cmdd.Start()
		if err != nil {
			term.Debug("unable to launch VS Code:", err)
		}

		printDefangHint("Check the files in your favorite editor.\nTo deploy the service, "+cd+"do:", "compose up")
		return nil
	},
}

var getServicesCmd = &cobra.Command{
	Use:         "services",
	Annotations: authNeededAnnotation,
	Args:        cobra.NoArgs,
	Aliases:     []string{"getServices", "ls", "list"},
	Short:       "Get list of services on the cluster",
	RunE: func(cmd *cobra.Command, args []string) error {
		long, _ := cmd.Flags().GetBool("long")

		err := cli.GetServices(cmd.Context(), client, long)
		if err != nil {
			return err
		}

		if !long {
			printDefangHint("To see more information about your services, do:", cmd.CalledAs()+" -l")
		}

		return nil
	},
}

var getVersionCmd = &cobra.Command{
	Use:     "version",
	Args:    cobra.NoArgs,
	Aliases: []string{"ver", "stat", "status"}, // for backwards compatibility
	Short:   "Get version information for the CLI and Fabric service",
	RunE: func(cmd *cobra.Command, args []string) error {
		term.Printc(term.BrightCyan, "Defang CLI:    ")
		fmt.Println(GetCurrentVersion())

		term.Printc(term.BrightCyan, "Latest CLI:    ")
		ver, err := GetLatestVersion(cmd.Context())
		fmt.Println(ver)

		term.Printc(term.BrightCyan, "Defang Fabric: ")
		ver, err2 := cli.GetVersion(cmd.Context(), client)
		fmt.Println(ver)
		return errors.Join(err, err2)
	},
}

var tailCmd = &cobra.Command{
	Use:         "tail",
	Annotations: authNeededAnnotation,
	Args:        cobra.NoArgs,
	Short:       "Tail logs from one or more services",
	RunE: func(cmd *cobra.Command, args []string) error {
		var name, _ = cmd.Flags().GetString("name")
		var etag, _ = cmd.Flags().GetString("etag")
		var raw, _ = cmd.Flags().GetBool("raw")
		var since, _ = cmd.Flags().GetString("since")
		var utc, _ = cmd.Flags().GetBool("utc")

		if utc {
			os.Setenv("TZ", "") // used by Go's "time" package, see https://pkg.go.dev/time#Location
		}

		ts, err := cli.ParseTimeOrDuration(since, time.Now())
		if err != nil {
			return fmt.Errorf("invalid duration or time: %w", err)
		}

		ts = ts.UTC()
		sinceStr := ""
		if !ts.IsZero() {
			sinceStr = " since " + ts.Format(time.RFC3339Nano) + " "
		}
<<<<<<< HEAD
		term.Infof(" * Showing logs%s; press Ctrl+C to stop:", sinceStr)
		services := []string{}
		if len(name) > 0 {
			services = strings.Split(name, ",")
		}
=======
		term.Infof("Showing logs%s; press Ctrl+C to stop:", sinceStr)
>>>>>>> 03fac8d9
		tailOptions := cli.TailOptions{
			Services: services,
			Etag:     etag,
			Since:    ts,
			Raw:      raw,
		}

		return cli.Tail(cmd.Context(), client, tailOptions)
	},
}

var configCmd = &cobra.Command{
	Use:     "config", // like Docker
	Args:    cobra.NoArgs,
	Aliases: []string{"secrets", "secret"},
	Short:   "Add, update, or delete service config",
}

var configSetCmd = &cobra.Command{
	Use:         "create CONFIG [file]", // like Docker
	Annotations: authNeededAnnotation,
	Args:        cobra.RangeArgs(1, 2),
	Aliases:     []string{"set", "add", "put"},
	Short:       "Adds or updates a sensitive config value",
	RunE: func(cmd *cobra.Command, args []string) error {
		parts := strings.SplitN(args[0], "=", 2)
		name := parts[0]

		if !pkg.IsValidSecretName(name) {
			return fmt.Errorf("invalid config name: %q", name)
		}

		var value string
		if len(parts) == 2 {
			// Handle name=value; can't also specify a file in this case
			if len(args) == 2 {
				return errors.New("cannot specify both config value and input file")
			}
			value = parts[1]
		} else if nonInteractive || len(args) == 2 {
			// Read the value from a file or stdin
			var err error
			var bytes []byte
			if len(args) == 2 && args[1] != "-" {
				bytes, err = os.ReadFile(args[1])
			} else {
				bytes, err = io.ReadAll(os.Stdin)
			}
			if err != nil && err != io.EOF {
				return fmt.Errorf("failed reading the config value: %w", err)
			}
			// Trim the newline at the end because single line values are common
			value = strings.TrimSuffix(string(bytes), "\n")
		} else {
			// Prompt for sensitive value
			var sensitivePrompt = &survey.Password{
				Message: fmt.Sprintf("Enter value for %q:", name),
				Help:    "The value will be stored securely and cannot be retrieved later.",
			}

			err := survey.AskOne(sensitivePrompt, &value)
			if err != nil {
				return err
			}
		}

		if err := cli.ConfigSet(cmd.Context(), client, name, value); err != nil {
			return err
		}
		term.Info("Updated value for", name)

		printDefangHint("To update the deployed values, do:", "compose start")
		return nil
	},
}

var configDeleteCmd = &cobra.Command{
	Use:         "rm CONFIG...", // like Docker
	Annotations: authNeededAnnotation,
	Args:        cobra.MinimumNArgs(1),
	Aliases:     []string{"del", "delete", "remove"},
	Short:       "Removes one or more config values",
	RunE: func(cmd *cobra.Command, names []string) error {
		if err := cli.ConfigDelete(cmd.Context(), client, names...); err != nil {
			// Show a warning (not an error) if the config was not found
			if connect.CodeOf(err) == connect.CodeNotFound {
				term.Warn(prettyError(err))
				return nil
			}
			return err
		}
		term.Info("Deleted", names)

		printDefangHint("To list the configs (but not their values), do:", "config ls")
		return nil
	},
}

var configListCmd = &cobra.Command{
	Use:         "ls", // like Docker
	Annotations: authNeededAnnotation,
	Args:        cobra.NoArgs,
	Aliases:     []string{"list"},
	Short:       "List configs",
	RunE: func(cmd *cobra.Command, args []string) error {
		return cli.ConfigList(cmd.Context(), client)
	},
}

var composeCmd = &cobra.Command{
	Use:     "compose",
	Aliases: []string{"stack"},
	Args:    cobra.NoArgs,
	Short:   "Work with local Compose files",
}

func startTailing(ctx context.Context, etag string, since time.Time) error {
	// set up tailing
	services := "all services"
	if etag != "" {
		services = "deployment ID " + etag
	}

	term.Info("Tailing logs for", services, "; press Ctrl+C to detach:")
	tailParams := cli.TailOptions{
		Services: []string{},
		Etag:     etag,
		Since:    since,
		Raw:      false,
	}

	// blocking call to tail
	if err := cli.Tail(ctx, client, tailParams); err != nil {
		return err
	}

	return nil
}

var composeUpCmd = &cobra.Command{
	Use:         "up",
	Annotations: authNeededAnnotation,
	Args:        cobra.NoArgs, // TODO: takes optional list of service names
	Short:       "Like 'start' but immediately tracks the progress of the deployment",
	RunE: func(cmd *cobra.Command, args []string) error {
		var force, _ = cmd.Flags().GetBool("force")
		var detach, _ = cmd.Flags().GetBool("detach")

		since := time.Now()
		ctx := cmd.Context()
		deploy, err := cli.ComposeStart(ctx, client, force)
		if err != nil {
			return err
		}

		if len(deploy.Services) == 0 {
			return errors.New("no services being deployed")
		}

		serviceInfos := deploy.GetServices()
		printPlaygroundPortalServiceURLs(serviceInfos)

		if detach {
			term.Info("Done.")
			return nil
		}

		tailCtx, cancelTail := context.WithCancel(ctx)

		var wg sync.WaitGroup
		wg.Add(1)
		go func() {
			defer wg.Done()
			// show users the current streaming logs
			if err := startTailing(tailCtx, deploy.Etag, since); err != nil {
				var cerr *cli.CancelError
				if !errors.As(err, &cerr) {
					term.Debugf("failed to start tailing: %v", err)
				}
			}
		}()
		if err := waitServiceStatus(ctx, cli.ServiceStarted, serviceInfos); err != nil && !errors.Is(err, context.Canceled) {
			if !errors.Is(err, cli.ErrDryRun) && !errors.As(err, new(cliClient.ErrNotImplemented)) {
				term.Warnf("failed to wait for service status: %v", err)
			}
			wg.Wait() // Wait until ctrl+c is pressed
		}
		cancelTail()
		wg.Wait() // Wait for tail to finish

		printEndpoints(serviceInfos)
		term.Info("Done.")
		return nil
	},
}

var composeStartCmd = &cobra.Command{
	Use:         "start",
	Aliases:     []string{"deploy"},
	Annotations: authNeededAnnotation,
	Args:        cobra.NoArgs, // TODO: takes optional list of service names
	Short:       "Reads a Compose file and deploys services to the cluster",
	RunE: func(cmd *cobra.Command, args []string) error {
		var force, _ = cmd.Flags().GetBool("force")

		deploy, err := cli.ComposeStart(cmd.Context(), client, force)
		if err != nil {
			return err
		}

		printPlaygroundPortalServiceURLs(deploy.Services)
		printEndpoints(deploy.Services) // TODO: do this at the end

		command := "tail"
		if deploy.Etag != "" {
			command += " --etag " + deploy.Etag
		}
		printDefangHint("To track the update, do:", command)
		return nil
	},
}

var composeRestartCmd = &cobra.Command{
	Use:         "restart",
	Annotations: authNeededAnnotation,
	Args:        cobra.NoArgs, // TODO: takes optional list of service names
	Short:       "Reads a Compose file and restarts its services",
	RunE: func(cmd *cobra.Command, args []string) error {
		etag, err := cli.ComposeRestart(cmd.Context(), client)
		if err != nil {
			return err
		}
		term.Info("Restarted services with deployment ID", etag)
		return nil
	},
}

var composeStopCmd = &cobra.Command{
	Use:         "stop",
	Annotations: authNeededAnnotation,
	Args:        cobra.NoArgs, // TODO: takes optional list of service names
	Short:       "Reads a Compose file and stops its services",
	RunE: func(cmd *cobra.Command, args []string) error {
		etag, err := cli.ComposeStop(cmd.Context(), client)
		if err != nil {
			return err
		}
		term.Info("Stopped services with deployment ID", etag)
		return nil
	},
}

var composeDownCmd = &cobra.Command{
	Use:         "down",
	Aliases:     []string{"rm"},
	Annotations: authNeededAnnotation,
	Args:        cobra.NoArgs, // TODO: takes optional list of service names
	Short:       "Like 'stop' but also deprovisions the services from the cluster",
	RunE: func(cmd *cobra.Command, args []string) error {
		var detach, _ = cmd.Flags().GetBool("detach")

		since := time.Now()
		etag, err := cli.ComposeDown(cmd.Context(), client)
		if err != nil {
			if connect.CodeOf(err) == connect.CodeNotFound {
				// Show a warning (not an error) if the service was not found
				term.Warn(prettyError(err))
				return nil
			}
			return err
		}

		term.Info("Deleted services, deployment ID", etag)

		if detach {
			printDefangHint("To track the update, do:", "tail --etag "+etag)
			return nil
		}

		endLogConditions := []cli.EndLogConditional{
			{Service: "cd", Host: "pulumi", EventLog: "Destroy succeeded in "},
			{Service: "cd", Host: "pulumi", EventLog: "Update succeeded in "},
		}

		endLogDetectFunc := cli.CreateEndLogEventDetectFunc(endLogConditions)
		tailParams := cli.TailOptions{
			Services:           []string{},
			Etag:               etag,
			Since:              since,
			Raw:                false,
			EndEventDetectFunc: endLogDetectFunc,
		}

		err = cli.Tail(cmd.Context(), client, tailParams)
		if err != nil {
			return err
		}
		term.Info("Done.")
		return nil

	},
}

var composeConfigCmd = &cobra.Command{
	Use:   "config",
	Args:  cobra.NoArgs, // TODO: takes optional list of service names
	Short: "Reads a Compose file and shows the generated config",
	RunE: func(cmd *cobra.Command, args []string) error {
		cli.DoDryRun = true // config is like start in a dry run
		// force=false to calculate the digest
		if _, err := cli.ComposeStart(cmd.Context(), client, false); !errors.Is(err, cli.ErrDryRun) {
			return err
		}
		return nil
	},
}

var deleteCmd = &cobra.Command{
	Use:         "delete SERVICE...",
	Annotations: authNeededAnnotation,
	Args:        cobra.MinimumNArgs(1),
	Aliases:     []string{"del", "rm", "remove"},
	Short:       "Delete a service from the cluster",
	Deprecated:  "use 'compose stop' instead",
	RunE: func(cmd *cobra.Command, names []string) error {
		var tail, _ = cmd.Flags().GetBool("tail")

		since := time.Now()
		etag, err := cli.Delete(cmd.Context(), client, names...)
		if err != nil {
			if connect.CodeOf(err) == connect.CodeNotFound {
				// Show a warning (not an error) if the service was not found
				term.Warn(prettyError(err))
				return nil
			}
			return err
		}

		term.Info("Deleted service", names, "with deployment ID", etag)

		if !tail {
			printDefangHint("To track the update, do:", "tail --etag "+etag)
			return nil
		}

		term.Info("Tailing logs for update; press Ctrl+C to detach:")
		tailParams := cli.TailOptions{
			Services: []string{},
			Etag:     etag,
			Since:    since,
			Raw:      false,
		}
		return cli.Tail(cmd.Context(), client, tailParams)
	},
}

var restartCmd = &cobra.Command{
	Use:         "restart SERVICE...",
	Annotations: authNeededAnnotation,
	Args:        cobra.MinimumNArgs(1),
	Short:       "Restart one or more services",
	RunE: func(cmd *cobra.Command, args []string) error {
		etag, err := cli.Restart(cmd.Context(), client, args...)
		if err != nil {
			return err
		}
		term.Info("Restarted service", args, "with deployment ID", etag)
		return nil
	},
}

var sendCmd = &cobra.Command{
	Use:         "send",
	Hidden:      true, // not available in private beta
	Annotations: authNeededAnnotation,
	Args:        cobra.NoArgs,
	Aliases:     []string{"msg", "message", "publish", "pub"},
	Short:       "Send a message to a service",
	RunE: func(cmd *cobra.Command, args []string) error {
		var id, _ = cmd.Flags().GetString("id")
		var _type, _ = cmd.Flags().GetString("type")
		var data, _ = cmd.Flags().GetString("data")
		var contenttype, _ = cmd.Flags().GetString("content-type")
		var subject, _ = cmd.Flags().GetString("subject")

		return cli.SendMsg(cmd.Context(), client, subject, _type, id, []byte(data), contenttype)
	},
}

var tokenCmd = &cobra.Command{
	Use:         "token",
	Annotations: authNeededAnnotation,
	Args:        cobra.NoArgs,
	Short:       "Manage personal access tokens",
	RunE: func(cmd *cobra.Command, args []string) error {
		var s, _ = cmd.Flags().GetString("scope")
		var expires, _ = cmd.Flags().GetDuration("expires")

		// TODO: should default to use the current tenant, not the default tenant
		return cli.Token(cmd.Context(), client, gitHubClientId, types.DEFAULT_TENANT, expires, scope.Scope(s))
	},
}

var logoutCmd = &cobra.Command{
	Use:     "logout",
	Args:    cobra.NoArgs,
	Aliases: []string{"logoff", "revoke"},
	Short:   "Log out",
	RunE: func(cmd *cobra.Command, args []string) error {
		if err := cli.Logout(cmd.Context(), client); err != nil {
			return err
		}
		term.Info("Successfully logged out")
		return nil
	},
}

var bootstrapCmd = &cobra.Command{
	Use:     "cd",
	Aliases: []string{"bootstrap"},
	Short:   "Manually run a command with the CD task (for BYOC only)",
}

var bootstrapDestroyCmd = &cobra.Command{
	Use:   "destroy",
	Args:  cobra.NoArgs, // TODO: set MaximumNArgs(1),
	Short: "Destroy the service stack",
	RunE: func(cmd *cobra.Command, args []string) error {
		return cli.BootstrapCommand(cmd.Context(), client, "destroy")
	},
}

var bootstrapDownCmd = &cobra.Command{
	Use:   "down",
	Args:  cobra.NoArgs, // TODO: set MaximumNArgs(1),
	Short: "Refresh and then destroy the service stack",
	RunE: func(cmd *cobra.Command, args []string) error {
		return cli.BootstrapCommand(cmd.Context(), client, "down")
	},
}

var bootstrapRefreshCmd = &cobra.Command{
	Use:   "refresh",
	Args:  cobra.NoArgs, // TODO: set MaximumNArgs(1),
	Short: "Refresh the service stack",
	RunE: func(cmd *cobra.Command, args []string) error {
		return cli.BootstrapCommand(cmd.Context(), client, "refresh")
	},
}

var bootstrapCancelCmd = &cobra.Command{
	Use:   "cancel",
	Args:  cobra.NoArgs, // TODO: set MaximumNArgs(1),
	Short: "Cancel the current CD operation",
	RunE: func(cmd *cobra.Command, args []string) error {
		return cli.BootstrapCommand(cmd.Context(), client, "cancel")
	},
}

var bootstrapTearDownCmd = &cobra.Command{
	Use:   "teardown",
	Args:  cobra.NoArgs,
	Short: "Destroy the CD cluster without destroying the services",
	RunE: func(cmd *cobra.Command, args []string) error {
		force, _ := cmd.Flags().GetBool("force")

		return cli.TearDown(cmd.Context(), client, force)
	},
}

var bootstrapListCmd = &cobra.Command{
	Use:     "ls",
	Args:    cobra.NoArgs,
	Aliases: []string{"list"},
	Short:   "List all the projects and stacks in the CD cluster",
	RunE: func(cmd *cobra.Command, args []string) error {
		remote, _ := cmd.Flags().GetBool("remote")

		if remote {
			return cli.BootstrapCommand(cmd.Context(), client, "list")
		}
		return cli.BootstrapLocalList(cmd.Context(), client)
	},
}

var tosCmd = &cobra.Command{
	Use:     "terms",
	Aliases: []string{"tos", "eula", "tac", "tou"},
	Args:    cobra.NoArgs,
	Short:   "Read and/or agree the Defang terms of service",
	RunE: func(cmd *cobra.Command, args []string) error {
		// Check if we are correctly logged in
		if _, err := client.WhoAmI(cmd.Context()); err != nil {
			return err
		}

		agree, _ := cmd.Flags().GetBool("agree-tos")

		if agree {
			return cli.NonInteractiveAgreeToS(cmd.Context(), client)
		}

		if !nonInteractive {
			return cli.InteractiveAgreeToS(cmd.Context(), client)
		}

		printDefangHint("To agree to the terms of service, do:", cmd.CalledAs()+" --agree-tos")
		return nil
	},
}

func awsInEnv() bool {
	return os.Getenv("AWS_PROFILE") != "" || os.Getenv("AWS_ACCESS_KEY_ID") != "" || os.Getenv("AWS_SECRET_ACCESS_KEY") != ""
}

func doInEnv() bool {
	return os.Getenv("DO_PAT") != ""
}<|MERGE_RESOLUTION|>--- conflicted
+++ resolved
@@ -641,15 +641,11 @@
 		if !ts.IsZero() {
 			sinceStr = " since " + ts.Format(time.RFC3339Nano) + " "
 		}
-<<<<<<< HEAD
-		term.Infof(" * Showing logs%s; press Ctrl+C to stop:", sinceStr)
+		term.Infof("Showing logs%s; press Ctrl+C to stop:", sinceStr)
 		services := []string{}
 		if len(name) > 0 {
 			services = strings.Split(name, ",")
 		}
-=======
-		term.Infof("Showing logs%s; press Ctrl+C to stop:", sinceStr)
->>>>>>> 03fac8d9
 		tailOptions := cli.TailOptions{
 			Services: services,
 			Etag:     etag,
