package main

import (
	"bufio"
	"context"
	"errors"
	"fmt"
	"io"
	"math/rand"
	"os"
	"os/exec"
	"os/signal"
	"path/filepath"
	"strings"
	"time"

	"github.com/bufbuild/connect-go"
	"github.com/spf13/cobra"
	"golang.org/x/mod/semver"
	"golang.org/x/term"

	"github.com/AlecAivazis/survey/v2"

	"github.com/defang-io/defang/src/pkg"
	"github.com/defang-io/defang/src/pkg/cli"
	cliClient "github.com/defang-io/defang/src/pkg/cli/client"
	"github.com/defang-io/defang/src/pkg/scope"
	defangv1 "github.com/defang-io/defang/src/protos/io/defang/v1"
)

//
// GLOBALS
//

var (
<<<<<<< HEAD
	client   cliClient.Client
	clientId = pkg.Getenv("DEFANG_CLIENT_ID", "7b41848ca116eac4b125")
	hasTty   = term.IsTerminal(int(os.Stdin.Fd())) && !pkg.GetenvBool("CI")
	tenantId = pkg.DEFAULT_TENANT
	version  = "development" // overwritten by build script -ldflags "-X main.version=..."
=======
	client         defangv1connect.FabricControllerClient
	clientId       = pkg.Getenv("DEFANG_CLIENT_ID", "7b41848ca116eac4b125")
	defFabric      = pkg.Getenv("DEFANG_FABRIC", "fabric-prod1.defang.dev")
	hasTty         = term.IsTerminal(int(os.Stdin.Fd())) && !pkg.GetenvBool("CI")
	nonInteractive bool   // set by the --non-interactive flag
	server         string // set by the --cluster flag
	tenantId       = pkg.DEFAULT_TENANT
>>>>>>> 228816e8
)

const autoConnect = "auto-connect" // annotation to indicate that a command needs to connect to the cluster
var autoConnectAnnotation = map[string]string{autoConnect: ""}

const authNeeded = "auth-needed"                                              // annotation to indicate that a command needs authorization
var authNeededAnnotation = map[string]string{authNeeded: "", autoConnect: ""} // auth implies auto-connect

var rootCmd = &cobra.Command{
	SilenceUsage:  true,
	SilenceErrors: true,
	Use:           "defang",
	Args:          cobra.NoArgs,
	Short:         "Defang CLI manages services on the Defang cluster",
	PersistentPreRunE: func(cmd *cobra.Command, args []string) error {
		cd, _ := cmd.Flags().GetString("cwd")
		if cd != "" {
			if err := os.Chdir(cd); err != nil {
				return err
			}
		}

		color := cmd.Flag("color").Value.(*ColorMode)
		switch *color {
		case ColorAlways:
			cli.DoColor = true
		case ColorNone:
			cli.DoColor = false
		}

		// Not all commands need a connection, so we should only connect when needed
		if _, ok := cmd.Annotations[autoConnect]; !ok {
			return nil
		}

		cluster, _ := cmd.Flags().GetString("cluster")
		provider, _ := cmd.Flag("provider").Value.(*cliClient.Provider)
		client, tenantId = cli.Connect(cluster, *provider)

		// Check if we are correctly logged in, but only if the command needs authorization
		if _, ok := cmd.Annotations[authNeeded]; !ok {
			return nil
		}

		nonInteractive, _ := cmd.Flags().GetBool("non-interactive")
		if err := cli.CheckLogin(cmd.Context(), client); err != nil && !nonInteractive {
			// Login now; only do this for authorization-related errors
			if connect.CodeOf(err) != connect.CodeUnauthenticated {
				return err
			}
			cli.Warn(" !", err)
			if err := cli.LoginAndSaveAccessToken(cmd.Context(), client, clientId, cluster); err != nil {
				return err
			}
			client, tenantId = cli.Connect(cluster, *provider) // reconnect with the new token
		}
		return nil
	},
}

var loginCmd = &cobra.Command{
	Use:         "login",
	Annotations: autoConnectAnnotation,
	Args:        cobra.NoArgs,
	Short:       "Authenticate to the Defang cluster",
	RunE: func(cmd *cobra.Command, args []string) error {
		cluster, _ := cmd.Flags().GetString("cluster")
		err := cli.LoginAndSaveAccessToken(cmd.Context(), client, clientId, cluster)
		if err != nil {
			return err
		}

		printDefangHint("To generate a sample service, do:", "generate")
		return nil
	},
}

var whoamiCmd = &cobra.Command{
	Use:         "whoami",
	Annotations: autoConnectAnnotation,
	Args:        cobra.NoArgs,
	Short:       "Show the current user",
	RunE: func(cmd *cobra.Command, args []string) error {
		err := cli.Whoami(cmd.Context(), client)
		if err != nil {
			return err
		}
		return nil
	},
}

var generateCmd = &cobra.Command{
	Use:         "generate",
	Annotations: authNeededAnnotation,
	Args:        cobra.NoArgs,
	Aliases:     []string{"gen", "new", "init"},
	Short:       "Generate a sample Defang project in the current folder",
	RunE: func(cmd *cobra.Command, args []string) error {
		nonInteractive, _ := cmd.Flags().GetBool("non-interactive")
		if nonInteractive {
			return errors.New("cannot run in non-interactive mode")
		}

		var qs = []*survey.Question{
			{
				Name: "language",
				Prompt: &survey.Select{
					Message: "Choose the language you'd like to use:",
					Options: []string{"Nodejs", "Golang", "Python"},
					Default: "Nodejs",
					Help:    "The generated code will be in the language you choose here.",
				},
			},
			{
				Name: "description",
				Prompt: &survey.Input{
					Message: "Please describe the service you'd like to build:",
					Help: `Here are some example prompts you can use:
	"A simple 'hello world' function"
	"A service with 2 endpoints, one to upload and the other to download a file from AWS S3"
	"A service with a default endpoint that returns an HTML page with a form asking for the user's name and then a POST endpoint to handle the form post when the user clicks the 'submit' button\"
Generate will write files in the current folder. You can edit them and then deploy using 'defang compose up --tail' when ready.`,
				},
				Validate: survey.MinLength(5),
			},
			{
				Name: "folder",
				Prompt: &survey.Input{
					Message: "What folder would you like to create the service in?",
					Default: "service1",
					Help:    "The generated code will be in the folder you choose here. If the folder does not exist, it will be created.",
				},
				Validate: survey.Required,
			},
		}

		prompt := struct {
			Language    string // or you can tag fields to match a specific name
			Description string
			Folder      string
		}{}

		// ask the questions
		err := survey.Ask(qs, &prompt)
		if err != nil {
			return err
		}

		// create the folder if needed
		cd := ""
		if prompt.Folder != "." {
			cd = "`cd " + prompt.Folder + "` and "
			os.MkdirAll(prompt.Folder, 0755)
			if err := os.Chdir(prompt.Folder); err != nil {
				return err
			}
		}

		// Check if the current folder is empty
		if empty, err := pkg.IsDirEmpty("."); !empty || err != nil {
			cli.Warn(" ! The folder is not empty. Files may be overwritten. Press Ctrl+C to abort.")
		}

		cli.Info(" * Working on it. This may take 1 or 2 minutes...")
		_, err = cli.Generate(cmd.Context(), client, prompt.Language, prompt.Description)
		if err != nil {
			return err
		}

		cli.Info(" * Code generated successfully in folder", prompt.Folder)

		// TODO: should we use EDITOR env var instead?
		cmdd := exec.Command("code", ".")
		err = cmdd.Start()
		if err != nil {
			cli.Debug(" - unable to launch VS Code:", err)
		}

		printDefangHint("Check the files in your favorite editor.\nTo deploy the service, "+cd+"do:", "compose up")
		return nil
	},
}

var getServicesCmd = &cobra.Command{
	Use:         "services",
	Annotations: authNeededAnnotation,
	Args:        cobra.NoArgs,
	Aliases:     []string{"getServices", "ls", "list"},
	Short:       "Get list of services on the cluster",
	RunE: func(cmd *cobra.Command, args []string) error {
		err := cli.GetServices(cmd.Context(), client)
		if err != nil {
			return err
		}
		// printDefangHint("To get more information about a service, do:", "get service <name>")
		return nil
	},
}

var getVersionCmd = &cobra.Command{
	Use:         "version",
	Annotations: autoConnectAnnotation,
	Args:        cobra.NoArgs,
	Aliases:     []string{"ver", "stat", "status"}, // for backwards compatibility
	Short:       "Get version information for the CLI and Fabric service",
	RunE: func(cmd *cobra.Command, args []string) error {
		cli.Print(cli.BrightCyan, "Defang CLI:    ")
		fmt.Println(GetCurrentVersion())

		cli.Print(cli.BrightCyan, "Latest CLI:    ")
		ver, err := GetLatestVersion(cmd.Context())
		fmt.Println(ver)

		cli.Print(cli.BrightCyan, "Defang Fabric: ")
		ver, err2 := cli.GetVersion(cmd.Context(), client)
		fmt.Println(ver)
		return errors.Join(err, err2)
	},
}

var tailCmd = &cobra.Command{
	Use:         "tail",
	Annotations: authNeededAnnotation,
	Args:        cobra.NoArgs,
	Short:       "Tail logs from one or more services",
	RunE: func(cmd *cobra.Command, args []string) error {
		var name, _ = cmd.Flags().GetString("name")
		var etag, _ = cmd.Flags().GetString("etag")
		var raw, _ = cmd.Flags().GetBool("raw")
		var since, _ = cmd.Flags().GetString("since")

		ts, err := cli.ParseTimeOrDuration(since)
		if err != nil {
			return fmt.Errorf("invalid duration or time: %w", err)
		}

		ts = ts.UTC()
		cli.Info(" * Showing logs since", ts.Format(time.RFC3339Nano), "; press Ctrl+C to stop:")
		return cli.Tail(cmd.Context(), client, name, etag, ts, raw)
	},
}

var secretsCmd = &cobra.Command{
	Use:     "secret",
	Args:    cobra.NoArgs,
	Aliases: []string{"secrets"},
	Short:   "Add, update, or delete service secrets",
}

var secretsSetCmd = &cobra.Command{
	Use:         "set",
	Annotations: authNeededAnnotation,
	Args:        cobra.NoArgs,
	Aliases:     []string{"add", "put"},
	Short:       "Adds or updates a secret",
	RunE: func(cmd *cobra.Command, args []string) error {
		var name, _ = cmd.Flags().GetString("name")

		var secret string
		nonInteractive, _ := cmd.Flags().GetBool("non-interactive")
		if !nonInteractive {
			// check if we are properly connected / authenticated before asking the questions
			if err := cli.CheckLogin(cmd.Context(), client); err != nil {
				return err
			}

			// Prompt for secret value
			cli.Print(cli.Bright, "? Enter value for secret '", name, "': ")

			byteSecret, err := term.ReadPassword(int(os.Stdin.Fd()))
			if err != nil {
				return err
			}
			fmt.Println()
			secret = string(byteSecret)
		} else {
			reader := bufio.NewReader(os.Stdin)
			s, err := reader.ReadString('\n')
			if err != nil && err != io.EOF {
				return fmt.Errorf("failed reading the secret from non-terminal: %w", err)
			}
			secret = strings.TrimSuffix(s, "\n")
		}

		if err := cli.SecretsSet(cmd.Context(), client, name, secret); err != nil {
			return err
		}
		cli.Info(" * Updated secret value for", name)

		printDefangHint("To update the deployed values, do:", "compose start")
		return nil
	},
}

var secretsDeleteCmd = &cobra.Command{
	Use:         "delete",
	Annotations: authNeededAnnotation,
	Args:        cobra.NoArgs,
	Aliases:     []string{"del", "rm", "remove"},
	Short:       "Deletes a secret",
	RunE: func(cmd *cobra.Command, args []string) error {
		var name, _ = cmd.Flags().GetString("name")

		if err := cli.SecretsDelete(cmd.Context(), client, name); err != nil {
			// Show a warning (not an error) if the secret was not found
			if connect.CodeOf(err) == connect.CodeNotFound {
				cli.Warn(" !", err)
				return nil
			}
			return err
		}
		cli.Info(" * Deleted secret", name)

		printDefangHint("To list the secrets (but not their values), do:", "secret ls")
		return nil
	},
}

var secretsListCmd = &cobra.Command{
	Use:         "ls",
	Annotations: authNeededAnnotation,
	Args:        cobra.NoArgs,
	Aliases:     []string{"list"},
	Short:       "List secrets",
	RunE: func(cmd *cobra.Command, args []string) error {
		return cli.SecretsList(cmd.Context(), client)
	},
}

var composeCmd = &cobra.Command{
	Use:     "compose",
	Aliases: []string{"stack"},
	Args:    cobra.NoArgs,
	Short:   "Work with local Compose files",
}

func printEndpoints(serviceInfos []*defangv1.ServiceInfo) {
	for _, serviceInfo := range serviceInfos {
		andEndpoints := ""
		if len(serviceInfo.Endpoints) > 0 {
			andEndpoints = "and will be available at:"
		}
		cli.Info(" * Service", serviceInfo.Service.Name, "is in state", serviceInfo.Status, andEndpoints)
		for i, endpoint := range serviceInfo.Endpoints {
			if serviceInfo.Service.Ports[i].Mode == defangv1.Mode_INGRESS {
				endpoint = "https://" + endpoint
			}
			fmt.Println("   -", endpoint)
		}
	}
}

var composeUpCmd = &cobra.Command{
	Use:         "up",
	Annotations: authNeededAnnotation,
	Args:        cobra.NoArgs, // TODO: takes optional list of service names
	Short:       "Like 'start' but immediately tracks the progress of the deployment",
	RunE: func(cmd *cobra.Command, args []string) error {
		var filePath, _ = cmd.InheritedFlags().GetString("file")
		var force, _ = cmd.Flags().GetBool("force")

		since := time.Now()
		serviceInfos, err := cli.ComposeStart(cmd.Context(), client, filePath, string(tenantId), force)
		if err != nil {
			return err
		}

		printEndpoints(serviceInfos)

		var etag string
		services := "all services"
		if len(serviceInfos) == 1 {
			etag = serviceInfos[0].Etag
			services = "deployment ID " + etag
		}

		cli.Info(" * Tailing logs for", services, "; press Ctrl+C to detach:")
		return cli.Tail(cmd.Context(), client, "", etag, since, false)
	},
}

var composeStartCmd = &cobra.Command{
	Use:         "start",
	Aliases:     []string{"deploy"},
	Annotations: authNeededAnnotation,
	Args:        cobra.NoArgs, // TODO: takes optional list of service names
	Short:       "Reads a Compose file and deploys services to the cluster",
	RunE: func(cmd *cobra.Command, args []string) error {
		var filePath, _ = cmd.InheritedFlags().GetString("file")
		var force, _ = cmd.Flags().GetBool("force")

		serviceInfos, err := cli.ComposeStart(cmd.Context(), client, filePath, string(tenantId), force)
		if err != nil {
			return err
		}

		printEndpoints(serviceInfos)

		command := "tail"
		if len(serviceInfos) == 1 {
			command += " --etag " + serviceInfos[0].Etag
		}
		printDefangHint("To track the deployment status, do:", command)
		return nil
	},
}

var composeRestartCmd = &cobra.Command{
	Use:         "restart",
	Annotations: authNeededAnnotation,
	Args:        cobra.NoArgs, // TODO: takes optional list of service names
	Short:       "Reads a Compose file and restarts its services",
	RunE: func(cmd *cobra.Command, args []string) error {
		var filePath, _ = cmd.InheritedFlags().GetString("file")

		_, err := cli.ComposeRestart(cmd.Context(), client, filePath, string(tenantId))
		if err != nil {
			return err
		}
		return nil
	},
}

var composeDownCmd = &cobra.Command{
	Use:         "down",
	Aliases:     []string{"stop", "rm"},
	Annotations: authNeededAnnotation,
	Args:        cobra.NoArgs, // TODO: takes optional list of service names
	Short:       "Reads a Compose file and deletes services from the cluster",
	RunE: func(cmd *cobra.Command, args []string) error {
		var filePath, _ = cmd.InheritedFlags().GetString("file")
		var tail, _ = cmd.Flags().GetBool("tail")

		since := time.Now()
		etag, err := cli.ComposeDown(cmd.Context(), client, filePath, string(tenantId))
		if err != nil {
			if connect.CodeOf(err) == connect.CodeNotFound {
				// Show a warning (not an error) if the service was not found
				cli.Warn(" !", err)
				return nil
			}
			return err
		}

		cli.Info(" * Deleted services, deployment ID", etag)

		if tail {
			cli.Info(" * Tailing logs for deployment; press Ctrl+C to detach:")
			return cli.Tail(cmd.Context(), client, "", etag, since, false)
		}

		printDefangHint("To track the deployment status, do:", "tail --etag "+etag)
		return nil
	},
}

var composeConfigCmd = &cobra.Command{
	Use:   "config",
	Args:  cobra.NoArgs, // TODO: takes optional list of service names
	Short: "Reads a Compose file and shows the generated config",
	RunE: func(cmd *cobra.Command, args []string) error {
		var filePath, _ = cmd.InheritedFlags().GetString("file")

		cli.DoDryRun = true                                                                  // config is like start in a dry run
		_, err := cli.ComposeStart(cmd.Context(), client, filePath, string(tenantId), false) // force=false to calculate the digest
		return err
	},
}

var deleteCmd = &cobra.Command{
	Use:         "delete",
	Annotations: authNeededAnnotation,
	Args:        cobra.NoArgs,
	Aliases:     []string{"del", "rm", "remove"},
	Short:       "Delete a service from the cluster",
	RunE: func(cmd *cobra.Command, args []string) error {
		var name, _ = cmd.Flags().GetString("name")
		var tail, _ = cmd.Flags().GetBool("tail")

		since := time.Now()
		etag, err := cli.Delete(cmd.Context(), client, name)
		if err != nil {
			if connect.CodeOf(err) == connect.CodeNotFound {
				// Show a warning (not an error) if the service was not found
				cli.Warn(" !", err)
				return nil
			}
			return err
		}

		cli.Info(" * Deleted service", name, "with deployment ID", etag)

		if tail {
			cli.Info(" * Tailing logs for deployment; press Ctrl+C to detach:")
			return cli.Tail(cmd.Context(), client, "", etag, since, false)
		}

		printDefangHint("To track the deployment status, do:", "tail --etag "+etag)
		return nil
	},
}

var restartCmd = &cobra.Command{
	Use:         "restart",
	Annotations: authNeededAnnotation,
	Args:        cobra.MinimumNArgs(1),
	Short:       "Restart one or more services",
	RunE: func(cmd *cobra.Command, args []string) error {
		_, err := cli.Restart(cmd.Context(), client, args...)
		if err != nil {
			return err
		}
		return nil
	},
}

var sendCmd = &cobra.Command{
	Use:         "send",
	Hidden:      true, // not available in private beta
	Annotations: authNeededAnnotation,
	Args:        cobra.NoArgs,
	Aliases:     []string{"msg", "message", "publish", "pub"},
	Short:       "Send a message to a service",
	RunE: func(cmd *cobra.Command, args []string) error {
		var id, _ = cmd.Flags().GetString("id")
		var _type, _ = cmd.Flags().GetString("type")
		var data, _ = cmd.Flags().GetString("data")
		var contenttype, _ = cmd.Flags().GetString("content-type")
		var subject, _ = cmd.Flags().GetString("subject")

		return cli.SendMsg(cmd.Context(), client, subject, _type, id, []byte(data), contenttype)
	},
}

var tokenCmd = &cobra.Command{
	Use:         "token",
	Annotations: authNeededAnnotation,
	Args:        cobra.NoArgs,
	Short:       "Manage personal access tokens",
	RunE: func(cmd *cobra.Command, args []string) error {
		var s, _ = cmd.Flags().GetString("scope")
		var expires, _ = cmd.Flags().GetDuration("expires")

		// TODO: should default to use the current tenant, not the default tenant
		return cli.Token(cmd.Context(), client, clientId, pkg.DEFAULT_TENANT, expires, scope.Scope(s))
	},
}

var logoutCmd = &cobra.Command{
	Use:         "logout",
	Annotations: autoConnectAnnotation,
	Args:        cobra.NoArgs,
	Aliases:     []string{"logoff", "revoke"},
	Short:       "Log out",
	RunE: func(cmd *cobra.Command, args []string) error {
		if err := cli.Logout(cmd.Context(), client); err != nil {
			return err
		}
		cli.Info(" * Successfully logged out")
		return nil
	},
}

var bootstrapCmd = &cobra.Command{
	Use:   "bootstrap",
	Args:  cobra.NoArgs,
	Short: "Manage a BYOC account",
}

var bootstrapDestroyCmd = &cobra.Command{
	Use:         "destroy",
	Annotations: authNeededAnnotation,
	Args:        cobra.NoArgs,
	Short:       "Destroy the bootstrapped CD resources",
	RunE: func(cmd *cobra.Command, args []string) error {
		cli.Warn(` ! This will fail unless you "down" the stacks first!`)
		return cli.BootstrapCommand(cmd.Context(), client, "destroy")
	},
}

var bootstrapDownCmd = &cobra.Command{
	Use:         "down",
	Annotations: authNeededAnnotation,
	Args:        cobra.NoArgs,
	Short:       "Destroy the service stack",
	RunE: func(cmd *cobra.Command, args []string) error {
		cli.Warn(` ! Destroying the cluster`)
		return cli.BootstrapCommand(cmd.Context(), client, "down")
	},
}

var bootstrapRefreshCmd = &cobra.Command{
	Use:         "refresh",
	Annotations: authNeededAnnotation,
	Args:        cobra.NoArgs,
	Short:       "Refresh the service resources",
	RunE: func(cmd *cobra.Command, args []string) error {
		return cli.BootstrapCommand(cmd.Context(), client, "refresh")
	},
}

func main() {
	defangFabric := pkg.Getenv("DEFANG_FABRIC", "fabric-prod1.defang.dev")
	defangProvider := cliClient.Provider(pkg.Getenv("DEFANG_PROVIDER", "auto"))

	colorMode := ColorAuto
	rootCmd.PersistentFlags().Var(&colorMode, "color", `Colorize output; "auto", "always" or "never"`)
	rootCmd.PersistentFlags().StringP("cluster", "s", defangFabric, "Defang cluster to connect to")
	rootCmd.PersistentFlags().VarP(&defangProvider, "provider", "P", `Cloud provider to use; use "aws" for bring-your-own-cloud`)
	rootCmd.PersistentFlags().BoolVarP(&cli.DoVerbose, "verbose", "v", false, "Verbose logging")
	rootCmd.PersistentFlags().BoolVar(&cli.DoDryRun, "dry-run", false, "Dry run (don't actually change anything)")
	rootCmd.PersistentFlags().BoolP("non-interactive", "T", !hasTty, "Disable interactive prompts / no TTY")
	rootCmd.PersistentFlags().StringP("cwd", "C", "", "Change directory before running the command")
	//rootCmd.PersistentFlags().StringVarP(&userLicense, "license", "l", "", "name of license for the project")

	// Bootstrap command
	rootCmd.AddCommand(bootstrapCmd)
	bootstrapCmd.AddCommand(bootstrapDestroyCmd)
	bootstrapCmd.AddCommand(bootstrapDownCmd)
	bootstrapCmd.AddCommand(bootstrapRefreshCmd)

	// Token command
	tokenCmd.Flags().Duration("expires", 24*time.Hour, "Validity duration of the token")
	tokenCmd.Flags().String("scope", "", fmt.Sprintf("Scope of the token; one of %v (required)", scope.All()))
	tokenCmd.MarkFlagRequired("scope")
	rootCmd.AddCommand(tokenCmd)

	// Login Command
	// loginCmd.Flags().Bool("skip-prompt", false, "Skip the login prompt if already logged in"); TODO: Implement this
	rootCmd.AddCommand(loginCmd)

	// Whoami Command
	rootCmd.AddCommand(whoamiCmd)

	// Logout Command
	rootCmd.AddCommand(logoutCmd)

	// Generate Command
	//generateCmd.Flags().StringP("name", "n", "service1", "Name of the service")
	rootCmd.AddCommand(generateCmd)

	// Get Services Command
	rootCmd.AddCommand(getServicesCmd)

	// Get Status Command
	rootCmd.AddCommand(getVersionCmd)

	// Secrets Command
	secretsSetCmd.Flags().StringP("name", "n", "", "Name of the secret (required)")
	secretsSetCmd.MarkFlagRequired("name")
	secretsCmd.AddCommand(secretsSetCmd)

	secretsDeleteCmd.Flags().StringP("name", "n", "", "Name of the secret (required)")
	secretsDeleteCmd.MarkFlagRequired("name")
	secretsCmd.AddCommand(secretsDeleteCmd)

	secretsCmd.AddCommand(secretsListCmd)

	rootCmd.AddCommand(secretsCmd)
	rootCmd.AddCommand(restartCmd)

	// Compose Command
	composeCmd.PersistentFlags().StringP("file", "f", "*compose.y*ml", `Compose file path`)
	composeCmd.MarkPersistentFlagFilename("file", "yml", "yaml")
	// composeCmd.Flags().Bool("compatibility", false, "Run compose in backward compatibility mode"); TODO: Implement compose option
	// composeCmd.Flags().String("env-file", "", "Specify an alternate environment file."); TODO: Implement compose option
	// composeCmd.Flags().Int("parallel", -1, "Control max parallelism, -1 for unlimited (default -1)"); TODO: Implement compose option
	// composeCmd.Flags().String("profile", "", "Specify a profile to enable"); TODO: Implement compose option
	// composeCmd.Flags().String("project-directory", "", "Specify an alternate working directory"); TODO: Implement compose option
	// composeCmd.Flags().StringP("project", "p", "", "Compose project name"); TODO: Implement compose option
	composeUpCmd.Flags().Bool("tail", false, "Tail the service logs after updating") // obsolete, but keep for backwards compatibility
	composeUpCmd.Flags().Bool("force", false, "Force a build of the image even if nothing has changed")
	composeCmd.AddCommand(composeUpCmd)
	composeCmd.AddCommand(composeConfigCmd)
	composeDownCmd.Flags().Bool("tail", false, "Tail the service logs after deleting")
	composeCmd.AddCommand(composeDownCmd)
	composeStartCmd.Flags().Bool("force", false, "Force a build of the image even if nothing has changed")
	composeCmd.AddCommand(composeStartCmd)
	rootCmd.AddCommand(composeCmd)
	composeCmd.AddCommand(composeRestartCmd)

	// Tail Command
	tailCmd.Flags().StringP("name", "n", "", "Name of the service")
	tailCmd.Flags().String("etag", "", "ETag or deployment ID of the service")
	tailCmd.Flags().BoolP("raw", "r", false, "Show raw (unparsed) logs")
	tailCmd.Flags().String("since", "5s", "Show logs since duration/time")
	rootCmd.AddCommand(tailCmd)

	// Delete Command
	deleteCmd.Flags().StringP("name", "n", "", "Name of the service (required)")
	deleteCmd.Flags().BoolP("tail", "f", false, "Tail the service logs after deleting")
	deleteCmd.MarkFlagRequired("name")
	rootCmd.AddCommand(deleteCmd)

	// Send Command
	sendCmd.Flags().StringP("subject", "n", "", "Subject to send the message to (required)")
	sendCmd.Flags().StringP("type", "t", "", "Type of message to send (required)")
	sendCmd.Flags().String("id", "", "ID of the message")
	sendCmd.Flags().StringP("data", "d", "", "String data to send")
	sendCmd.Flags().StringP("content-type", "c", "", "Content-Type of the data")
	sendCmd.MarkFlagRequired("subject")
	sendCmd.MarkFlagRequired("type")
	rootCmd.AddCommand(sendCmd)

	// Handle Ctrl+C so we can exit gracefully
	ctx, cancel := context.WithCancel(context.Background())
	sigs := make(chan os.Signal, 1)
	defer close(sigs)
	signal.Notify(sigs, os.Interrupt)
	defer signal.Stop(sigs)

	go func() {
		<-sigs
		cancel()
	}()

	if err := rootCmd.ExecuteContext(ctx); err != nil {
		if !errors.Is(err, context.Canceled) {
			cli.Error("Error:", err)
		}

		var derr *cli.ComposeError
		if errors.As(err, &derr) {
			compose := "compose"
			fileFlag := composeCmd.Flag("file")
			if fileFlag.Changed {
				compose += " -f " + fileFlag.Value.String()
			}
			printDefangHint("Fix the error and try again. To validate the compose file, use:", compose+" config")
		}

		if strings.Contains(err.Error(), "secret") {
			printDefangHint("To manage service secrets, use:", "secret")
		}

		var cerr *cli.CancelError
		if errors.As(err, &cerr) {
			printDefangHint("Detached. The process will keep running.\nTo continue the logs from where you left off, do:", cerr.Error())
		}

		code := connect.CodeOf(err)
		if code == connect.CodeUnauthenticated {
			printDefangHint("Please use the following command to log in:", "login")
		}
		if code == connect.CodeFailedPrecondition && strings.Contains(err.Error(), "EULA") {
			printDefangHint("Please use the following command to sign the EULA:", "eula sign")
		}

		os.Exit(int(code))
	}

	if hasTty && !pkg.GetenvBool("DEFANG_HIDE_UPDATE") {
		if ver, err := GetLatestVersion(ctx); err == nil && semver.Compare(GetCurrentVersion(), ver) < 0 {
			cli.Warn(" ! A newer version of the CLI is available at https://github.com/defang-io/defang/releases/latest")
		}
	}
}

func prettyExecutable(def string) string {
	if os.Args[0] == def {
		return def
	}
	executable, _ := os.Executable()
	if executable == "" || strings.HasPrefix(executable, os.TempDir()) {
		// If the binary is from the temp folder, default to def
		return def
	}
	wd, err := os.Getwd()
	if err != nil {
		return def
	}
	executable, _ = filepath.Rel(wd, executable)
	if executable == def {
		executable = "./" + def // to ensure it's executable
	}
	if executable == "" {
		return def
	}
	return executable
}

func printDefangHint(hint, args string) {
	if pkg.GetenvBool("DEFANG_HIDE_HINTS") || !hasTty {
		return
	}

	executable := prettyExecutable("defang")

	fmt.Printf("\n%s\n", hint)
	providerFlag := rootCmd.Flag("provider")
	clusterFlag := rootCmd.Flag("cluster")
	if providerFlag.Changed {
		fmt.Printf("\n  %s --provider %s %s\n\n", executable, providerFlag.Value.String(), args)
	} else if clusterFlag.Changed {
		fmt.Printf("\n  %s --cluster %s %s\n\n", executable, clusterFlag.Value.String(), args)
	} else {
		fmt.Printf("\n  %s %s\n\n", executable, args)
	}
	if rand.Intn(10) == 0 {
		fmt.Println("To silence these hints, do: export DEFANG_HIDE_HINTS=1")
	}
}<|MERGE_RESOLUTION|>--- conflicted
+++ resolved
@@ -33,21 +33,10 @@
 //
 
 var (
-<<<<<<< HEAD
 	client   cliClient.Client
 	clientId = pkg.Getenv("DEFANG_CLIENT_ID", "7b41848ca116eac4b125")
 	hasTty   = term.IsTerminal(int(os.Stdin.Fd())) && !pkg.GetenvBool("CI")
 	tenantId = pkg.DEFAULT_TENANT
-	version  = "development" // overwritten by build script -ldflags "-X main.version=..."
-=======
-	client         defangv1connect.FabricControllerClient
-	clientId       = pkg.Getenv("DEFANG_CLIENT_ID", "7b41848ca116eac4b125")
-	defFabric      = pkg.Getenv("DEFANG_FABRIC", "fabric-prod1.defang.dev")
-	hasTty         = term.IsTerminal(int(os.Stdin.Fd())) && !pkg.GetenvBool("CI")
-	nonInteractive bool   // set by the --non-interactive flag
-	server         string // set by the --cluster flag
-	tenantId       = pkg.DEFAULT_TENANT
->>>>>>> 228816e8
 )
 
 const autoConnect = "auto-connect" // annotation to indicate that a command needs to connect to the cluster
